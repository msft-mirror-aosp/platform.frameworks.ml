/*
 * Copyright (C) 2017 The Android Open Source Project
 *
 * Licensed under the Apache License, Version 2.0 (the "License");
 * you may not use this file except in compliance with the License.
 * You may obtain a copy of the License at
 *
 *      http://www.apache.org/licenses/LICENSE-2.0
 *
 * Unless required by applicable law or agreed to in writing, software
 * distributed under the License is distributed on an "AS IS" BASIS,
 * WITHOUT WARRANTIES OR CONDITIONS OF ANY KIND, either express or implied.
 * See the License for the specific language governing permissions and
 * limitations under the License.
 */

#define LOG_TAG "Utils"

#include "Utils.h"

#include "NeuralNetworks.h"
#include "NeuralNetworksOEM.h"
#include "OperationResolver.h"
#include "ValidateHal.h"

#include <android-base/logging.h>
#include <android-base/properties.h>
#include <android-base/strings.h>
#include <sys/system_properties.h>
#include <unordered_map>

using ::android::hidl::allocator::V1_0::IAllocator;

namespace android {
namespace nn {

const char kVLogPropKey[] = "debug.nn.vlog";
int vLogMask = ~0;

// Split the space separated list of tags from verbose log setting and build the
// logging mask from it. note that '1' and 'all' are special cases to enable all
// verbose logging.
//
// NN API verbose logging setting comes from system property debug.nn.vlog.
// Example:
// setprop debug.nn.vlog 1 : enable all logging tags.
// setprop debug.nn.vlog "model compilation" : only enable logging for MODEL and
//                                             COMPILATION tags.
void initVLogMask() {
    vLogMask = 0;
    const std::string vLogSetting = android::base::GetProperty(kVLogPropKey, "");
    if (vLogSetting.empty()) {
        return;
    }

    std::unordered_map<std::string, int> vLogFlags = {
        {"1", -1},
        {"all", -1},
        {"model", MODEL},
        {"compilation", COMPILATION},
        {"execution", EXECUTION},
        {"cpuexe", CPUEXE},
        {"manager", MANAGER},
        {"driver", DRIVER}};

    std::vector<std::string> elements = android::base::Split(vLogSetting, " ,:");
    for (const auto& elem : elements) {
        const auto& flag = vLogFlags.find(elem);
        if (flag == vLogFlags.end()) {
            LOG(ERROR) << "Unknown trace flag: " << elem;
            continue;
        }

        if (flag->second == -1) {
            // -1 is used for the special values "1" and "all" that enable all
            // tracing.
            vLogMask = ~0;
            return;
        } else {
            vLogMask |= 1 << flag->second;
        }
    }
}

namespace {

template <typename EntryType, uint32_t entryCount, uint32_t entryCountOEM>
EntryType tableLookup(const EntryType (&table)[entryCount],
                      const EntryType (&tableOEM)[entryCountOEM],
                      uint32_t code) {
    if (code < entryCount) {
        return table[code];
    } else if (code >= kOEMCodeBase && (code - kOEMCodeBase) < entryCountOEM) {
        return tableOEM[code - kOEMCodeBase];
    } else {
        nnAssert(!"tableLookup: bad code");
        return EntryType();
    }
}

class OperationValidationContext : public IOperationValidationContext {
    DISALLOW_IMPLICIT_CONSTRUCTORS(OperationValidationContext);

   public:
    OperationValidationContext(uint32_t inputCount, const uint32_t* inputIndexes,
                               uint32_t outputCount, const uint32_t* outputIndexes,
                               const Operand* operands, HalVersion halVersion)
        : inputCount(inputCount),
          inputIndexes(inputIndexes),
          outputCount(outputCount),
          outputIndexes(outputIndexes),
          operands(operands),
          halVersion(halVersion) {}

    HalVersion getHalVersion() const override;

    uint32_t getNumInputs() const override;
    OperandType getInputType(uint32_t index) const override;
    Shape getInputShape(uint32_t index) const override;

    uint32_t getNumOutputs() const override;
    OperandType getOutputType(uint32_t index) const override;
    Shape getOutputShape(uint32_t index) const override;

   private:
    const Operand* getInputOperand(uint32_t index) const;
    const Operand* getOutputOperand(uint32_t index) const;

    uint32_t inputCount;
    const uint32_t* inputIndexes;
    uint32_t outputCount;
    const uint32_t* outputIndexes;
    const Operand* operands;
    HalVersion halVersion;
};

HalVersion OperationValidationContext::getHalVersion() const {
    return halVersion;
}

const Operand* OperationValidationContext::getInputOperand(uint32_t index) const {
    CHECK(index < static_cast<uint32_t>(inputCount));
    return &operands[inputIndexes[index]];
}

const Operand* OperationValidationContext::getOutputOperand(uint32_t index) const {
    CHECK(index < static_cast<uint32_t>(outputCount));
    return &operands[outputIndexes[index]];
}

uint32_t OperationValidationContext::getNumInputs() const {
    return inputCount;
}

uint32_t OperationValidationContext::getNumOutputs() const {
    return outputCount;
}

OperandType OperationValidationContext::getInputType(uint32_t index) const {
    return getInputOperand(index)->type;
}

Shape OperationValidationContext::getInputShape(uint32_t index) const {
    const Operand* operand = getInputOperand(index);
    return Shape{operand->type, operand->dimensions, operand->scale, operand->zeroPoint};
}

OperandType OperationValidationContext::getOutputType(uint32_t index) const {
    return getOutputOperand(index)->type;
}

Shape OperationValidationContext::getOutputShape(uint32_t index) const {
    const Operand* operand = getOutputOperand(index);
    return Shape{operand->type, operand->dimensions, operand->scale, operand->zeroPoint};
}

};  // anonymous namespace

#define COUNT(X) (sizeof(X) / sizeof(X[0]))

const char* kTypeNames[kNumberOfDataTypes] = {
        "FLOAT32",        "INT32",
        "UINT32",         "TENSOR_FLOAT32",
        "TENSOR_INT32",   "TENSOR_QUANT8_ASYMM",
        "BOOL",           "TENSOR_QUANT16_SYMM",
        "TENSOR_FLOAT16", "TENSOR_BOOL8",
        "FLOAT16",        "TENSOR_QUANT8_SYMM_PER_CHANNEL",
};

static_assert(COUNT(kTypeNames) == kNumberOfDataTypes, "kTypeNames is incorrect");

const char* kTypeNamesOEM[kNumberOfDataTypesOEM] = {
        "OEM",            "TENSOR_OEM_BYTE",
};

static_assert(COUNT(kTypeNamesOEM) == kNumberOfDataTypesOEM, "kTypeNamesOEM is incorrect");

const char* getOperandTypeName(OperandType type) {
    uint32_t n = static_cast<uint32_t>(type);
    return tableLookup(kTypeNames, kTypeNamesOEM, n);
}

// TODO Check if this useful
const char* kErrorNames[] = {
        "NO_ERROR", "OUT_OF_MEMORY", "INCOMPLETE", "NULL", "BAD_DATA",
};

const char* kOperationNames[kNumberOfOperationTypes] = {
        "ADD",
        "AVERAGE_POOL",
        "CONCATENATION",
        "CONV",
        "DEPTHWISE_CONV",
        "DEPTH_TO_SPACE",
        "DEQUANTIZE",
        "EMBEDDING_LOOKUP",
        "FLOOR",
        "FULLY_CONNECTED",
        "HASHTABLE_LOOKUP",
        "L2_NORMALIZATION",
        "L2_POOL",
        "LOCAL_RESPONSE_NORMALIZATION",
        "LOGISTIC",
        "LSH_PROJECTION",
        "LSTM",
        "MAX_POOL",
        "MUL",
        "RELU",
        "RELU1",
        "RELU6",
        "RESHAPE",
        "RESIZE_BILINEAR",
        "RNN",
        "SOFTMAX",
        "SPACE_TO_DEPTH",
        "SVDF",
        "TANH",
        "BATCH_TO_SPACE_ND",
        "DIV",
        "MEAN",
        "PAD",
        "SPACE_TO_BATCH_ND",
        "SQUEEZE",
        "STRIDED_SLICE",
        "SUB",
        "TRANSPOSE",
        "ARGMAX",
        "ARGMIN",
        "PAD_V2",
        "AXIS_ALIGNED_BBOX_TRANSFORM",
        "BIDIRECTIONAL_SEQUENCE_LSTM",
        "BIDIRECTIONAL_SEQUENCE_RNN",
        "BOX_WITH_NMS_LIMIT",
        "CAST",
        "CHANNEL_SHUFFLE",
        "DETECTION_OUTPUT",
        "EMBEDDING_LOOKUP_SPARSE",
        "EXP",
        "EXPAND_DIMS",
        "GATHER",
        "GENERATE_PROPOSALS",
        "GREATER",
        "GREATER_EQUAL",
        "GROUPED_CONV_2D",
        "HEATMAP_MAX_KEYPOINT",
        "LESS",
        "LESS_EQUAL",
        "LOG",
        "LOGICAL_AND",
        "LOGICAL_NOT",
        "LOGICAL_OR",
        "LOG_SOFTMAX",
        "MAXIMUM",
        "MINIMUM",
        "NEG",
        "POW",
        "PRELU",
        "PRIOR_BOX",
        "QUANTIZE",
        "QUANTIZED_16BIT_LSTM",
        "RANDOM_MULTINOMIAL",
        "REDUCE_PROD",
        "ROI_ALIGN",
        "RSQRT",
        "SELECT",
        "SIN",
        "SLICE",
        "SPARSE_TO_DENSE",
        "SPLIT",
        "SQRT",
        "TILE",
        "TOPK_V2",
        "TRANSPOSE_CONV_2D",
        "UNIDIRECTIONAL_SEQUENCE_LSTM",
        "UNIDIRECTIONAL_SEQUENCE_RNN",
        "ROTATED_BBOX_TRANSFORM",
        "ABS",
        "ROI_POOLING",
        "EQUAL",
        "NOT_EQUAL",
        "REDUCE_SUM",
        "REDUCE_MAX",
        "REDUCE_MIN",
        "REDUCE_ANY",
        "REDUCE_ALL",
        "INSTANCE_NORMALIZATION",
};

static_assert(COUNT(kOperationNames) == kNumberOfOperationTypes, "kOperationNames is incorrect");

const char* kOperationNamesOEM[kNumberOfOperationTypesOEM] = {
        "OEM_OPERATION",
};

static_assert(COUNT(kOperationNamesOEM) == kNumberOfOperationTypesOEM,
              "kOperationNamesOEM is incorrect");

static const char* getOperationName(uint32_t code) {
    return tableLookup(kOperationNames, kOperationNamesOEM, code);
}

const char* getOperationName(OperationType type) {
    return getOperationName(static_cast<uint32_t>(type));
}

const uint32_t kSizeOfDataType[]{
        4,  // ANEURALNETWORKS_FLOAT32
        4,  // ANEURALNETWORKS_INT32
        4,  // ANEURALNETWORKS_UINT32
        4,  // ANEURALNETWORKS_TENSOR_FLOAT32
        4,  // ANEURALNETWORKS_TENSOR_INT32
        1,  // ANEURALNETWORKS_TENSOR_SYMMETRICAL_QUANT8
        1,  // ANEURALNETWORKS_BOOL
        2,  // ANEURALNETWORKS_TENSOR_QUANT16_SYMM
        2,  // ANEURALNETWORKS_TENSOR_FLOAT16
        1,  // ANEURALNETWORKS_TENSOR_BOOL8
        2,  // ANEURALNETWORKS_FLOAT16
        1,  // ANEURALNETWORKS_TENSOR_QUANT8_SYMM_PER_CHANNEL
};

static_assert(COUNT(kSizeOfDataType) == kNumberOfDataTypes, "kSizeOfDataType is incorrect");

const bool kScalarDataType[]{
        true,   // ANEURALNETWORKS_FLOAT32
        true,   // ANEURALNETWORKS_INT32
        true,   // ANEURALNETWORKS_UINT32
        false,  // ANEURALNETWORKS_TENSOR_FLOAT32
        false,  // ANEURALNETWORKS_TENSOR_INT32
        false,  // ANEURALNETWORKS_TENSOR_SYMMETRICAL_QUANT8
        true,   // ANEURALNETWORKS_BOOL
        false,  // ANEURALNETWORKS_TENSOR_QUANT16_SYMM
        false,  // ANEURALNETWORKS_TENSOR_FLOAT16
        false,  // ANEURALNETWORKS_TENSOR_BOOL8
        true,   // ANEURALNETWORKS_FLOAT16
        false,  // ANEURALNETWORKS_TENSOR_QUANT8_SYMM_PER_CHANNEL
};

static_assert(COUNT(kScalarDataType) == kNumberOfDataTypes, "kScalarDataType is incorrect");

const uint32_t kSizeOfDataTypeOEM[]{
        0, // ANEURALNETWORKS_OEM
        1, // ANEURALNETWORKS_TENSOR_OEM_BYTE
};

static_assert(COUNT(kSizeOfDataTypeOEM) == kNumberOfDataTypesOEM,
              "kSizeOfDataTypeOEM is incorrect");

const bool kScalarDataTypeOEM[]{
        true,  // ANEURALNETWORKS_OEM
        false, // ANEURALNETWORKS_TENSOR_OEM_BYTE
};

static_assert(COUNT(kScalarDataTypeOEM) == kNumberOfDataTypesOEM,
              "kScalarDataTypeOEM is incorrect");

uint32_t sizeOfData(OperandType type, const std::vector<uint32_t>& dimensions) {
    int n = static_cast<int>(type);

    uint32_t size = tableLookup(kSizeOfDataType, kSizeOfDataTypeOEM, n);

    if (tableLookup(kScalarDataType, kScalarDataTypeOEM, n) == true) {
        return size;
    }

    for (auto d : dimensions) {
        size *= d;
    }
    return size;
}

hidl_memory allocateSharedMemory(int64_t size) {
    static const std::string type = "ashmem";
    static sp<IAllocator> allocator = IAllocator::getService(type);

    hidl_memory memory;

    // TODO: should we align memory size to nearest page? doesn't seem necessary...
    allocator->allocate(size, [&](bool success, const hidl_memory& mem) {
        if (!success) {
            LOG(ERROR) << "unable to allocate " << size << " bytes of " << type;
        } else {
            memory = mem;
        }
    });

    return memory;
}

uint32_t alignBytesNeeded(uint32_t index, size_t length) {
    uint32_t pattern;
    if (length < 2) {
        pattern = 0; // No alignment necessary
    } else if (length < 4) {
        pattern = 1; // Align on 2-byte boundary
    } else {
        pattern = 3; // Align on 4-byte boundary
    }
    uint32_t extra = (~(index - 1)) & pattern;
    return extra;
}

void logModelToInfo(const V1_0::Model& model) {
    LOG(INFO) << "V1_0::Model start";
    LOG(INFO) << "operands" << toString(model.operands);
    LOG(INFO) << "operations" << toString(model.operations);
    LOG(INFO) << "inputIndexes" << toString(model.inputIndexes);
    LOG(INFO) << "outputIndexes" << toString(model.outputIndexes);
    LOG(INFO) << "operandValues size" << model.operandValues.size();
    LOG(INFO) << "pools" << SHOW_IF_DEBUG(toString(model.pools));
}

void logModelToInfo(const V1_1::Model& model) {
    LOG(INFO) << "V1_1::Model start";
    LOG(INFO) << "operands" << toString(model.operands);
    LOG(INFO) << "operations" << toString(model.operations);
    LOG(INFO) << "inputIndexes" << toString(model.inputIndexes);
    LOG(INFO) << "outputIndexes" << toString(model.outputIndexes);
    LOG(INFO) << "operandValues size" << model.operandValues.size();
    LOG(INFO) << "pools" << SHOW_IF_DEBUG(toString(model.pools));
}

<<<<<<< HEAD
bool validateOperandQuant8SymmPerChannel(const ANeuralNetworksOperandType& type, const char* tag) {
    const auto& channelQuant = type.extraParams.channelQuant;

    NN_RET_CHECK_EQ(type.zeroPoint, 0)
            << tag << " OperandType invalid zeroPoint " << type.zeroPoint;
    NN_RET_CHECK_EQ(type.scale, 0.f) << tag << " OperandType invalid scale " << type.scale;
    NN_RET_CHECK_LT(channelQuant.channelDim, type.dimensionCount)
            << tag << " OperandType invalid channelQuant.channelDim " << channelQuant.channelDim
            << " should be in range[0, " << type.dimensionCount << ")";
    NN_RET_CHECK(channelQuant.scales != nullptr)
            << tag << " OperandType invalid channelQuant.scales " << channelQuant.scales;
    NN_RET_CHECK_EQ(channelQuant.scaleCount, type.dimensions[channelQuant.channelDim])
            << tag << " OperandType invalid channelQuant.scalesCount " << channelQuant.scaleCount
            << ", expected " << type.dimensions[channelQuant.channelDim];
    NN_RET_CHECK_NE(type.dimensions[channelQuant.channelDim], 0U)
            << tag << " Channel dimension " << channelQuant.channelDim
            << " is underspecified (can't be 0)";
    for (uint32_t i = 0; i < type.dimensions[channelQuant.channelDim]; i++) {
=======
bool validateOperandSymmPerChannelQuantParams(
        const Operand& halOperand, const ANeuralNetworksSymmPerChannelQuantParams& channelQuant,
        const char* tag) {
    if (halOperand.type != OperandType::TENSOR_QUANT8_SYMM_PER_CHANNEL) {
        return false;
    }

    NN_RET_CHECK_LT(channelQuant.channelDim, halOperand.dimensions.size())
            << tag << " OperandType invalid channelQuant.channelDim " << channelQuant.channelDim
            << " should be in range[0, " << halOperand.dimensions.size() << ")";
    NN_RET_CHECK(channelQuant.scales != nullptr)
            << tag << " OperandType invalid channelQuant.scales " << channelQuant.scales;
    NN_RET_CHECK_EQ(channelQuant.scaleCount, halOperand.dimensions[channelQuant.channelDim])
            << tag << " OperandType invalid channelQuant.scalesCount " << channelQuant.scaleCount
            << ", expected " << halOperand.dimensions[channelQuant.channelDim];
    NN_RET_CHECK_NE(halOperand.dimensions[channelQuant.channelDim], 0U)
            << tag << " Channel dimension " << channelQuant.channelDim
            << " is underspecified (can't be 0)";
    for (uint32_t i = 0; i < halOperand.dimensions[channelQuant.channelDim]; i++) {
>>>>>>> daa479dd
        NN_RET_CHECK_GT(channelQuant.scales[i], 0.0f)
                << tag << " OperandType invalid scaleArray[" << i << "]=" << channelQuant.scales[i];
    }
    return true;
}

// Validates the type. The used dimensions can be underspecified.
int validateOperandType(const ANeuralNetworksOperandType& type, const char* tag,
                        bool allowPartial) {
    if (!allowPartial) {
        for (uint32_t i = 0; i < type.dimensionCount; i++) {
            if (type.dimensions[i] == 0) {
                LOG(ERROR) << tag << " OperandType invalid dimensions[" << i
                           << "] = " << type.dimensions[i];
                return ANEURALNETWORKS_BAD_DATA;
            }
        }
    }
    if (!validCode(kNumberOfDataTypes, kNumberOfDataTypesOEM, type.type)) {
        LOG(ERROR) << tag << " OperandType invalid type " << type.type;
        return ANEURALNETWORKS_BAD_DATA;
    }
    if (type.type == ANEURALNETWORKS_TENSOR_QUANT8_ASYMM) {
        if (type.zeroPoint < 0 || type.zeroPoint > 255) {
            LOG(ERROR) << tag << " OperandType invalid zeroPoint " << type.zeroPoint;
            return ANEURALNETWORKS_BAD_DATA;
        }
        if (type.scale <= 0.f) {
            LOG(ERROR) << tag << " OperandType invalid scale " << type.scale;
            return ANEURALNETWORKS_BAD_DATA;
        }
    }
    if (type.type == ANEURALNETWORKS_TENSOR_QUANT16_SYMM) {
        if (type.zeroPoint != 0) {
            LOG(ERROR) << tag << " OperandType zeroPoint is not zero:" << type.zeroPoint;
            return ANEURALNETWORKS_BAD_DATA;
        }
        if (type.scale <= 0.f) {
            LOG(ERROR) << tag << " OperandType invalid scale " << type.scale;
            return ANEURALNETWORKS_BAD_DATA;
        }
    }
    if (type.type == ANEURALNETWORKS_TENSOR_BOOL8 ||
        type.type == ANEURALNETWORKS_TENSOR_QUANT8_SYMM_PER_CHANNEL) {
        if (type.zeroPoint != 0) {
            LOG(ERROR) << tag << " OperandType zeroPoint is not zero:" << type.zeroPoint;
            return ANEURALNETWORKS_BAD_DATA;
        }
        if (type.scale != 0.f) {
            LOG(ERROR) << tag << " OperandType scale is not zero: " << type.scale;
            return ANEURALNETWORKS_BAD_DATA;
        }
    }

    if (type.type == ANEURALNETWORKS_FLOAT16 || type.type == ANEURALNETWORKS_FLOAT32 ||
        type.type == ANEURALNETWORKS_INT32 || type.type == ANEURALNETWORKS_UINT32 ||
        type.type == ANEURALNETWORKS_BOOL || type.type == ANEURALNETWORKS_OEM_SCALAR) {
        if (type.dimensionCount != 0 || type.dimensions != nullptr) {
            LOG(ERROR) << tag << " Invalid dimensions for scalar type";
            return ANEURALNETWORKS_BAD_DATA;
        }
    }
<<<<<<< HEAD
    if (type.type == ANEURALNETWORKS_TENSOR_QUANT8_SYMM_PER_CHANNEL) {
        if (!validateOperandQuant8SymmPerChannel(type, tag)) {
            return ANEURALNETWORKS_BAD_DATA;
        }
    }

=======
>>>>>>> daa479dd
    return ANEURALNETWORKS_NO_ERROR;
}

int validateOperandList(uint32_t count, const uint32_t* list, uint32_t operandCount,
                        const char* tag) {
    for (uint32_t i = 0; i < count; i++) {
        if (list[i] >= operandCount) {
            LOG(ERROR) << tag << " invalid operand index at " << i << " = " << list[i]
                       << ", operandCount " << operandCount;
            return ANEURALNETWORKS_BAD_DATA;
        }
    }
    return ANEURALNETWORKS_NO_ERROR;
}

int validateOperationOperandTypes(const std::vector<Operand>& operands,
                                  uint32_t inOperandCount, const uint32_t* inOperandIndexes,
                                  const std::vector<OperandType>& inExpectedTypes,
                                  uint32_t outOperandCount, const uint32_t* outOperandIndexes,
                                  const std::vector<OperandType>& outExpectedInTypes) {
    if (inOperandCount != static_cast<uint32_t>(inExpectedTypes.size()) ||
        outOperandCount != static_cast<uint32_t>(outExpectedInTypes.size())) {
        LOG(ERROR) << "Wrong operand count: expected " << inExpectedTypes.size() << " inputs and "
                   << outExpectedInTypes.size() << " outputs,"
                   << "got " << inOperandCount << " inputs and " << outOperandCount << " outputs";
        return ANEURALNETWORKS_BAD_DATA;
    }
    for (uint32_t i = 0; i < inOperandCount; i++) {
        if (operands[inOperandIndexes[i]].type != inExpectedTypes[i]) {
            LOG(ERROR) << "Invalid input tensor type "
                       << toString(operands[inOperandIndexes[i]].type)
                       << " for input " << i << ", expected " << toString(inExpectedTypes[i]);
            return ANEURALNETWORKS_BAD_DATA;
        }
    }
    for (uint32_t i = 0; i < outOperandCount; i++) {
        if (operands[outOperandIndexes[i]].type != outExpectedInTypes[i]) {
            LOG(ERROR) << "Invalid output tensor type "
                       << toString(operands[outOperandIndexes[i]].type)
                       << " for input " << i << ", expected " << toString(outExpectedInTypes[i]);
            return ANEURALNETWORKS_BAD_DATA;
        }
    }

    return ANEURALNETWORKS_NO_ERROR;
}

static int validateHalVersion(ANeuralNetworksOperationType opType, HalVersion halVersion,
                              HalVersion minSupportedHalVersion) {
    if (halVersion < minSupportedHalVersion) {
        LOG(ERROR) << "The given inputs and outputs for operation " << getOperationName(opType)
                   << " are only supported in " << toString(minSupportedHalVersion)
                   << " and later (validating using " << toString(halVersion) << ")";
        return ANEURALNETWORKS_BAD_DATA;
    }
    return ANEURALNETWORKS_NO_ERROR;
}

int validateOperation(ANeuralNetworksOperationType opType, uint32_t inputCount,
                      const uint32_t* inputIndexes, uint32_t outputCount,
                      const uint32_t* outputIndexes, const std::vector<Operand>& operands,
                      HalVersion halVersion) {
    int n = validateOperandList(inputCount, inputIndexes, static_cast<uint32_t>(operands.size()),
                                "ANeuralNetworksModel_addOperation inputs");
    if (n != ANEURALNETWORKS_NO_ERROR) {
        return n;
    }
    n = validateOperandList(outputCount, outputIndexes, static_cast<uint32_t>(operands.size()),
                            "ANeuralNetworksModel_addOperation outputs");
    if (n != ANEURALNETWORKS_NO_ERROR) {
        return n;
    }

    auto logInvalidInOutNumber = [opType, inputCount, outputCount](int expIn, int expOut) {
        LOG(ERROR) << "Invalid number of input operands (" << inputCount << ", expected " << expIn
                   << ") or output operands (" << outputCount << ", expected " << expOut
                   << ") for operation " << getOperationName(opType);
    };

    switch (opType) {
        case ANEURALNETWORKS_OEM_OPERATION: {
            return ANEURALNETWORKS_NO_ERROR;
        }
        case ANEURALNETWORKS_ADD: {
            if (inputCount != 3 || outputCount != 1) {
                logInvalidInOutNumber(3, 1);
                return ANEURALNETWORKS_BAD_DATA;
            }
            auto inputType = operands[inputIndexes[0]].type;
            std::vector<OperandType> inExpectedTypes;
            std::vector<OperandType> outExpectedTypes;
            if (inputType == OperandType::TENSOR_FLOAT32 ||
                inputType == OperandType::TENSOR_QUANT8_ASYMM) {
                inExpectedTypes = {
                        inputType,
                        inputType,
                        OperandType::INT32,
                };
                outExpectedTypes = {inputType};
                NN_RETURN_IF_ERROR(validateHalVersion(opType, halVersion, HalVersion::V1_0));
            } else if (inputType == OperandType::TENSOR_FLOAT16) {
                inExpectedTypes = {
                        OperandType::TENSOR_FLOAT16,
                        OperandType::TENSOR_FLOAT16,
                        OperandType::INT32,
                };
                outExpectedTypes = {OperandType::TENSOR_FLOAT16};
                NN_RETURN_IF_ERROR(validateHalVersion(opType, halVersion, HalVersion::V1_2));
            } else {
                LOG(ERROR) << "Unsupported input tensor type for operation "
                           << getOperationName(opType);
                return ANEURALNETWORKS_BAD_DATA;
            }
            return validateOperationOperandTypes(operands,
                                                 inputCount, inputIndexes,
                                                 inExpectedTypes,
                                                 outputCount, outputIndexes,
                                                 outExpectedTypes);
        }
        case ANEURALNETWORKS_MUL: {
            if (inputCount != 3 || outputCount != 1) {
                logInvalidInOutNumber(3, 1);
                return ANEURALNETWORKS_BAD_DATA;
            }
            auto inputType = operands[inputIndexes[0]].type;
            std::vector<OperandType> inExpectedTypes;
            std::vector<OperandType> outExpectedTypes;
            if (inputType == OperandType::TENSOR_FLOAT32) {
                inExpectedTypes = {OperandType::TENSOR_FLOAT32,
                                   OperandType::TENSOR_FLOAT32,
                                   OperandType::INT32};
                outExpectedTypes = {OperandType::TENSOR_FLOAT32};
            } else if (inputType == OperandType::TENSOR_FLOAT16) {
                NN_RETURN_IF_ERROR(validateHalVersion(opType, halVersion, HalVersion::V1_2));
                inExpectedTypes = {
                        OperandType::TENSOR_FLOAT16,
                        OperandType::TENSOR_FLOAT16,
                        OperandType::INT32,
                };
                outExpectedTypes = {OperandType::TENSOR_FLOAT16};
            } else if (inputType == OperandType::TENSOR_QUANT8_ASYMM) {
                inExpectedTypes = {OperandType::TENSOR_QUANT8_ASYMM,
                                   OperandType::TENSOR_QUANT8_ASYMM,
                                   OperandType::INT32};
                outExpectedTypes = {OperandType::TENSOR_QUANT8_ASYMM};
            } else {
                LOG(ERROR) << "Unsupported input tensor type for operation "
                           << getOperationName(opType);
                return ANEURALNETWORKS_BAD_DATA;
            }
            NN_RETURN_IF_ERROR(validateHalVersion(opType, halVersion, HalVersion::V1_0));
            return validateOperationOperandTypes(operands,
                                                 inputCount, inputIndexes,
                                                 inExpectedTypes,
                                                 outputCount, outputIndexes,
                                                 outExpectedTypes);
        }
        case ANEURALNETWORKS_FLOOR: {
            if (inputCount != 1 || outputCount != 1) {
                logInvalidInOutNumber(1, 1);
                return ANEURALNETWORKS_BAD_DATA;
            }
            auto inputType = operands[inputIndexes[0]].type;
            std::vector<OperandType> inExpectedTypes;
            std::vector<OperandType> outExpectedTypes;
            if (inputType == OperandType::TENSOR_FLOAT32) {
                NN_RETURN_IF_ERROR(validateHalVersion(opType, halVersion, HalVersion::V1_0));
                inExpectedTypes = {OperandType::TENSOR_FLOAT32};
                outExpectedTypes = {OperandType::TENSOR_FLOAT32};
            } else if (inputType == OperandType::TENSOR_FLOAT16) {
                NN_RETURN_IF_ERROR(validateHalVersion(opType, halVersion, HalVersion::V1_2));
                inExpectedTypes = {OperandType::TENSOR_FLOAT16};
                outExpectedTypes = {OperandType::TENSOR_FLOAT16};
            } else {
                LOG(ERROR) << "Unsupported input tensor type for operation "
                           << getOperationName(opType);
                return ANEURALNETWORKS_BAD_DATA;
            }
            return validateOperationOperandTypes(operands,
                                                 inputCount, inputIndexes,
                                                 inExpectedTypes,
                                                 outputCount, outputIndexes,
                                                 outExpectedTypes);
        }
        case ANEURALNETWORKS_DEQUANTIZE: {
            if (inputCount != 1 || outputCount != 1) {
                logInvalidInOutNumber(1, 1);
                return ANEURALNETWORKS_BAD_DATA;
            }
            OperandType outputType = operands[outputIndexes[0]].type;
            std::vector<OperandType> inExpectedTypes;
            std::vector<OperandType> outExpectedTypes;
            if (outputType == OperandType::TENSOR_FLOAT32) {
                NN_RETURN_IF_ERROR(validateHalVersion(opType, halVersion, HalVersion::V1_0));
                inExpectedTypes = {OperandType::TENSOR_QUANT8_ASYMM};
                outExpectedTypes = {OperandType::TENSOR_FLOAT32};
            } else if (outputType == OperandType::TENSOR_FLOAT16) {
                NN_RETURN_IF_ERROR(validateHalVersion(opType, halVersion, HalVersion::V1_2));
                inExpectedTypes = {OperandType::TENSOR_QUANT8_ASYMM};
                outExpectedTypes = {OperandType::TENSOR_FLOAT16};
            } else {
                LOG(ERROR) << "Unsupported input tensor type for operation "
                           << getOperationName(opType);
                return ANEURALNETWORKS_BAD_DATA;
            }
            return validateOperationOperandTypes(operands,
                                                 inputCount, inputIndexes,
                                                 inExpectedTypes,
                                                 outputCount, outputIndexes,
                                                 outExpectedTypes);
        }
        case ANEURALNETWORKS_QUANTIZE: {
            if (inputCount != 1 || outputCount != 1) {
                logInvalidInOutNumber(1, 1);
                return ANEURALNETWORKS_BAD_DATA;
            }
            auto inputType = operands[inputIndexes[0]].type;
            std::vector<OperandType> inExpectedTypes;
            std::vector<OperandType> outExpectedTypes;
            if (inputType == OperandType::TENSOR_FLOAT32) {
                inExpectedTypes = {inputType};
                outExpectedTypes = {OperandType::TENSOR_QUANT8_ASYMM};
            } else {
                LOG(ERROR) << "Unsupported input tensor type for operation "
                           << getOperationName(opType);
                return ANEURALNETWORKS_BAD_DATA;
            }
            NN_RETURN_IF_ERROR(validateHalVersion(opType, halVersion, HalVersion::V1_2));
            return validateOperationOperandTypes(operands, inputCount, inputIndexes,
                                                 inExpectedTypes, outputCount, outputIndexes,
                                                 outExpectedTypes);
        }
        case ANEURALNETWORKS_DEPTHWISE_CONV_2D: {
            if ((inputCount != 12 && inputCount != 11 && inputCount != 9 && inputCount != 8) ||
                outputCount != 1) {
                LOG(ERROR) << "Invalid number of input operands (" << inputCount
                           << ", expected 12, 11, 9 or 8) or output operands (" << outputCount
                           << ", expected 1) for operation " << getOperationName(opType);
                return ANEURALNETWORKS_BAD_DATA;
            }
            auto inputType = operands[inputIndexes[0]].type;
            auto filterType = operands[inputIndexes[1]].type;
            std::vector<OperandType> inExpectedTypes;
            std::vector<OperandType> outExpectedTypes;
            if (inputType == OperandType::TENSOR_FLOAT32) {
                NN_RETURN_IF_ERROR(validateHalVersion(opType, halVersion, HalVersion::V1_0));
                inExpectedTypes = {
                        OperandType::TENSOR_FLOAT32, OperandType::TENSOR_FLOAT32,
                        OperandType::TENSOR_FLOAT32, OperandType::INT32,
                        OperandType::INT32,          OperandType::INT32,
                        OperandType::INT32,          OperandType::INT32,
                };
                outExpectedTypes = {OperandType::TENSOR_FLOAT32};
            } else if (inputType == OperandType::TENSOR_FLOAT16) {
                NN_RETURN_IF_ERROR(validateHalVersion(opType, halVersion, HalVersion::V1_2));
                inExpectedTypes = {
                        OperandType::TENSOR_FLOAT16, OperandType::TENSOR_FLOAT16,
                        OperandType::TENSOR_FLOAT16, OperandType::INT32,
                        OperandType::INT32,          OperandType::INT32,
                        OperandType::INT32,          OperandType::INT32,
                };
                outExpectedTypes = {OperandType::TENSOR_FLOAT16};
            } else if (inputType == OperandType::TENSOR_QUANT8_ASYMM) {
                if (filterType == OperandType::TENSOR_QUANT8_ASYMM) {
                    NN_RETURN_IF_ERROR(validateHalVersion(opType, halVersion, HalVersion::V1_0));
                } else if (filterType == OperandType::TENSOR_QUANT8_SYMM_PER_CHANNEL) {
                    NN_RETURN_IF_ERROR(validateHalVersion(opType, halVersion, HalVersion::V1_2));
                } else {
                    LOG(ERROR) << "Unsupported filter tensor type for operation "
                               << kOperationNames[opType];
                    return ANEURALNETWORKS_BAD_DATA;
                }

                inExpectedTypes = {
                        OperandType::TENSOR_QUANT8_ASYMM,
                        filterType,
                        OperandType::TENSOR_INT32,
                        OperandType::INT32,
                        OperandType::INT32,
                        OperandType::INT32,
                        OperandType::INT32,
                        OperandType::INT32,
                };
                outExpectedTypes = {OperandType::TENSOR_QUANT8_ASYMM};
            } else {
                LOG(ERROR) << "Unsupported input tensor type for operation "
                           << getOperationName(opType);
                return ANEURALNETWORKS_BAD_DATA;
            }

            if (inputCount >= 11) {
                std::vector<OperandType> explicitScalarTypes(3, OperandType::INT32);
                inExpectedTypes.insert(inExpectedTypes.end(),
                                       explicitScalarTypes.begin(),
                                       explicitScalarTypes.end());
            }
            if (inputCount == 12 || inputCount == 9) {
                inExpectedTypes.push_back(OperandType::BOOL);
                NN_RETURN_IF_ERROR(validateHalVersion(opType, halVersion, HalVersion::V1_2));
            } else {
                NN_RETURN_IF_ERROR(validateHalVersion(opType, halVersion, HalVersion::V1_0));
            }
            return validateOperationOperandTypes(operands,
                                                 inputCount, inputIndexes,
                                                 inExpectedTypes,
                                                 outputCount, outputIndexes,
                                                 outExpectedTypes);
        }
        case ANEURALNETWORKS_CONV_2D: {
            if ((inputCount != 11 && inputCount != 10 && inputCount != 8 && inputCount != 7) ||
                outputCount != 1) {
                LOG(ERROR) << "Invalid number of input operands (" << inputCount
                           << ", expected 11, 10, 8 or 7) or output operands (" << outputCount
                           << ", expected 1) for operation " << getOperationName(opType);
                return ANEURALNETWORKS_BAD_DATA;
            }
            auto inputType = operands[inputIndexes[0]].type;
            auto filterType = operands[inputIndexes[1]].type;

            std::vector<OperandType> inExpectedTypes;
            std::vector<OperandType> outExpectedTypes;
            if (inputType == OperandType::TENSOR_FLOAT32) {
                inExpectedTypes = {OperandType::TENSOR_FLOAT32,
                                   OperandType::TENSOR_FLOAT32,
                                   OperandType::TENSOR_FLOAT32,
                                   OperandType::INT32,
                                   OperandType::INT32,
                                   OperandType::INT32,
                                   OperandType::INT32};
                outExpectedTypes = {OperandType::TENSOR_FLOAT32};
            } else if (inputType == OperandType::TENSOR_FLOAT16) {
                inExpectedTypes = {OperandType::TENSOR_FLOAT16, OperandType::TENSOR_FLOAT16,
                                   OperandType::TENSOR_FLOAT16, OperandType::INT32,
                                   OperandType::INT32,          OperandType::INT32,
                                   OperandType::INT32};
                outExpectedTypes = {OperandType::TENSOR_FLOAT16};
            } else if (inputType == OperandType::TENSOR_QUANT8_ASYMM) {
                if (filterType == OperandType::TENSOR_QUANT8_ASYMM ||
                    filterType == OperandType::TENSOR_QUANT8_SYMM_PER_CHANNEL) {
                    inExpectedTypes = {OperandType::TENSOR_QUANT8_ASYMM,
                                       filterType,
                                       OperandType::TENSOR_INT32,
                                       OperandType::INT32,
                                       OperandType::INT32,
                                       OperandType::INT32,
                                       OperandType::INT32};
                    outExpectedTypes = {OperandType::TENSOR_QUANT8_ASYMM};

                    if (filterType == OperandType::TENSOR_QUANT8_SYMM_PER_CHANNEL) {
                        if (operands[inputIndexes[1]].extraParams.channelQuant().channelDim != 0) {
                            LOG(ERROR)
                                    << "Unsupported filter tensor channel dimension for operation "
                                    << kOperationNames[opType];
                            return ANEURALNETWORKS_BAD_DATA;
                        }
                    }
                } else {
                    LOG(ERROR) << "Unsupported filter tensor type for operation "
                               << kOperationNames[opType];
                    return ANEURALNETWORKS_BAD_DATA;
                }
            } else {
                LOG(ERROR) << "Unsupported input tensor type for operation "
                           << getOperationName(opType);
                return ANEURALNETWORKS_BAD_DATA;
            }

            if (inputCount >= 10) {
                std::vector<OperandType> explicitScalarTypes(3, OperandType::INT32);
                inExpectedTypes.insert(inExpectedTypes.end(),
                                       explicitScalarTypes.begin(),
                                       explicitScalarTypes.end());
            }
            if (inputCount == 11 || inputCount == 8) {
                inExpectedTypes.push_back(OperandType::BOOL);
                NN_RETURN_IF_ERROR(validateHalVersion(opType, halVersion, HalVersion::V1_2));
            } else {
                if (filterType == OperandType::TENSOR_QUANT8_SYMM_PER_CHANNEL) {
                    NN_RETURN_IF_ERROR(validateHalVersion(opType, halVersion, HalVersion::V1_2));
                } else {
                    NN_RETURN_IF_ERROR(validateHalVersion(opType, halVersion, HalVersion::V1_0));
                }
            }
            return validateOperationOperandTypes(operands,
                                                 inputCount, inputIndexes,
                                                 inExpectedTypes,
                                                 outputCount, outputIndexes,
                                                 outExpectedTypes);
        }
        case ANEURALNETWORKS_AVERAGE_POOL_2D: {
            if ((inputCount != 11 && inputCount != 10 && inputCount != 8 && inputCount != 7) ||
                outputCount != 1) {
                LOG(ERROR) << "Invalid number of input operands (" << inputCount
                           << ", expected 11, 10, 8 or 7) or output operands (" << outputCount
                           << ", expected 1) for operation " << getOperationName(opType);
                return ANEURALNETWORKS_BAD_DATA;
            }
            auto inputType = operands[inputIndexes[0]].type;
            std::vector<OperandType> inExpectedTypes;
            std::vector<OperandType> outExpectedTypes;
            if (inputType == OperandType::TENSOR_FLOAT32) {
                NN_RETURN_IF_ERROR(validateHalVersion(opType, halVersion, HalVersion::V1_0));
                inExpectedTypes = {
                        inputType,          OperandType::INT32, OperandType::INT32,
                        OperandType::INT32, OperandType::INT32, OperandType::INT32,
                        OperandType::INT32,
                };
                outExpectedTypes = {inputType};
            } else if (inputType == OperandType::TENSOR_FLOAT16) {
                NN_RETURN_IF_ERROR(validateHalVersion(opType, halVersion, HalVersion::V1_2));
                inExpectedTypes = {
                        OperandType::TENSOR_FLOAT16, OperandType::INT32, OperandType::INT32,
                        OperandType::INT32,          OperandType::INT32, OperandType::INT32,
                        OperandType::INT32,
                };
                outExpectedTypes = {OperandType::TENSOR_FLOAT16};
            } else if (inputType == OperandType::TENSOR_QUANT8_ASYMM) {
                NN_RETURN_IF_ERROR(validateHalVersion(opType, halVersion, HalVersion::V1_0));
                inExpectedTypes = {
                        OperandType::TENSOR_QUANT8_ASYMM,
                        OperandType::INT32,
                        OperandType::INT32,
                        OperandType::INT32,
                        OperandType::INT32,
                        OperandType::INT32,
                        OperandType::INT32,
                };
                outExpectedTypes = {OperandType::TENSOR_QUANT8_ASYMM};
            } else {
                LOG(ERROR) << "Unsupported input tensor type for operation "
                           << getOperationName(opType);
                return ANEURALNETWORKS_BAD_DATA;
            }

            if (inputCount >= 10) {
                std::vector<OperandType> explicitScalarTypes(3, OperandType::INT32);
                inExpectedTypes.insert(inExpectedTypes.end(),
                                       explicitScalarTypes.begin(),
                                       explicitScalarTypes.end());
            }
            if (inputCount == 11 || inputCount == 8) {
                inExpectedTypes.push_back(OperandType::BOOL);
                NN_RETURN_IF_ERROR(validateHalVersion(opType, halVersion, HalVersion::V1_2));
            } else {
                NN_RETURN_IF_ERROR(validateHalVersion(opType, halVersion, HalVersion::V1_0));
            }
            return validateOperationOperandTypes(operands,
                                                 inputCount, inputIndexes,
                                                 inExpectedTypes,
                                                 outputCount, outputIndexes,
                                                 outExpectedTypes);
        }
        case ANEURALNETWORKS_L2_POOL_2D: {
            if ((inputCount != 11 && inputCount != 10 && inputCount != 8 && inputCount != 7) ||
                outputCount != 1) {
                LOG(ERROR) << "Invalid number of input operands (" << inputCount
                           << ", expected 11, 10, 8 or 7) or output operands (" << outputCount
                           << ", expected 1) for operation " << getOperationName(opType);
                return ANEURALNETWORKS_BAD_DATA;
            }
            auto inputType = operands[inputIndexes[0]].type;
            std::vector<OperandType> inExpectedTypes;
            std::vector<OperandType> outExpectedTypes;
            if (inputType == OperandType::TENSOR_FLOAT32) {
                NN_RETURN_IF_ERROR(validateHalVersion(opType, halVersion, HalVersion::V1_0));
                inExpectedTypes = {
                        OperandType::TENSOR_FLOAT32, OperandType::INT32, OperandType::INT32,
                        OperandType::INT32,          OperandType::INT32, OperandType::INT32,
                        OperandType::INT32,
                };
                outExpectedTypes = {OperandType::TENSOR_FLOAT32};
            } else if (inputType == OperandType::TENSOR_FLOAT16) {
                NN_RETURN_IF_ERROR(validateHalVersion(opType, halVersion, HalVersion::V1_2));
                inExpectedTypes = {
                        OperandType::TENSOR_FLOAT16, OperandType::INT32, OperandType::INT32,
                        OperandType::INT32,          OperandType::INT32, OperandType::INT32,
                        OperandType::INT32,
                };
                outExpectedTypes = {OperandType::TENSOR_FLOAT16};
            } else {
                LOG(ERROR) << "Unsupported input tensor type for operation "
                           << getOperationName(opType);
                return ANEURALNETWORKS_BAD_DATA;
            }

            if (inputCount >= 10) {
                std::vector<OperandType> explicitScalarTypes(3, OperandType::INT32);
                inExpectedTypes.insert(inExpectedTypes.end(),
                                       explicitScalarTypes.begin(),
                                       explicitScalarTypes.end());
            }
            if (inputCount == 11 || inputCount == 8) {
                inExpectedTypes.push_back(OperandType::BOOL);
                NN_RETURN_IF_ERROR(validateHalVersion(opType, halVersion, HalVersion::V1_2));
            } else {
                NN_RETURN_IF_ERROR(validateHalVersion(opType, halVersion, HalVersion::V1_0));
            }
            return validateOperationOperandTypes(operands,
                                                 inputCount, inputIndexes,
                                                 inExpectedTypes,
                                                 outputCount, outputIndexes,
                                                 outExpectedTypes);
        }
        case ANEURALNETWORKS_MAX_POOL_2D: {
            if ((inputCount != 11 && inputCount != 10 && inputCount != 8 && inputCount != 7) ||
                outputCount != 1) {
                LOG(ERROR) << "Invalid number of input operands (" << inputCount
                           << ", expected 11, 10, 8 or 7) or output operands (" << outputCount
                           << ", expected 1) for operation " << getOperationName(opType);
                return ANEURALNETWORKS_BAD_DATA;
            }
            auto inputType = operands[inputIndexes[0]].type;
            std::vector<OperandType> inExpectedTypes;
            std::vector<OperandType> outExpectedTypes;
            // clang-format off
            if (inputType == OperandType::TENSOR_FLOAT32) {
                inExpectedTypes = {OperandType::TENSOR_FLOAT32,
                                   OperandType::INT32,
                                   OperandType::INT32,
                                   OperandType::INT32,
                                   OperandType::INT32,
                                   OperandType::INT32,
                                   OperandType::INT32};
                outExpectedTypes = {OperandType::TENSOR_FLOAT32};
            } else if (inputType == OperandType::TENSOR_FLOAT16) {
                inExpectedTypes = {OperandType::TENSOR_FLOAT16,
                                   OperandType::INT32,
                                   OperandType::INT32,
                                   OperandType::INT32,
                                   OperandType::INT32,
                                   OperandType::INT32,
                                   OperandType::INT32};
                outExpectedTypes = {OperandType::TENSOR_FLOAT16};
            } else if (inputType == OperandType::TENSOR_QUANT8_ASYMM) {
                inExpectedTypes = {OperandType::TENSOR_QUANT8_ASYMM,
                                   OperandType::INT32,
                                   OperandType::INT32,
                                   OperandType::INT32,
                                   OperandType::INT32,
                                   OperandType::INT32,
                                   OperandType::INT32};
                outExpectedTypes = {OperandType::TENSOR_QUANT8_ASYMM};
            } else {
                LOG(ERROR) << "Unsupported input tensor type for operation "
                           << getOperationName(opType);
                return ANEURALNETWORKS_BAD_DATA;
            }
            // clang-format on

            if (inputCount >= 10) {
                std::vector<OperandType> explicitScalarTypes(3, OperandType::INT32);
                inExpectedTypes.insert(inExpectedTypes.end(),
                                       explicitScalarTypes.begin(),
                                       explicitScalarTypes.end());
            }
            if (inputCount == 11 || inputCount == 8) {
                inExpectedTypes.push_back(OperandType::BOOL);
                NN_RETURN_IF_ERROR(validateHalVersion(opType, halVersion, HalVersion::V1_2));
            } else {
                NN_RETURN_IF_ERROR(validateHalVersion(opType, halVersion, HalVersion::V1_0));
            }
            return validateOperationOperandTypes(operands,
                                                 inputCount, inputIndexes,
                                                 inExpectedTypes,
                                                 outputCount, outputIndexes,
                                                 outExpectedTypes);
        }
        case ANEURALNETWORKS_RELU:
        case ANEURALNETWORKS_RELU1:
        case ANEURALNETWORKS_RELU6: {
            if (inputCount != 1 || outputCount != 1) {
                logInvalidInOutNumber(1, 1);
                return ANEURALNETWORKS_BAD_DATA;
            }
            auto inputType = operands[inputIndexes[0]].type;
            std::vector<OperandType> inExpectedTypes;
            std::vector<OperandType> outExpectedTypes;
            if (inputType == OperandType::TENSOR_FLOAT32) {
                inExpectedTypes = {OperandType::TENSOR_FLOAT32};
                outExpectedTypes = {OperandType::TENSOR_FLOAT32};
            } else if (inputType == OperandType::TENSOR_FLOAT16) {
                NN_RETURN_IF_ERROR(validateHalVersion(opType, halVersion, HalVersion::V1_2));
                inExpectedTypes = {OperandType::TENSOR_FLOAT16};
                outExpectedTypes = {OperandType::TENSOR_FLOAT16};
            } else if (inputType == OperandType::TENSOR_QUANT8_ASYMM) {
                inExpectedTypes = {OperandType::TENSOR_QUANT8_ASYMM};
                outExpectedTypes = {OperandType::TENSOR_QUANT8_ASYMM};
            } else {
                LOG(ERROR) << "Unsupported input tensor type for operation "
                           << getOperationName(opType);
                return ANEURALNETWORKS_BAD_DATA;
            }
            NN_RETURN_IF_ERROR(validateHalVersion(opType, halVersion, HalVersion::V1_0));
            return validateOperationOperandTypes(operands,
                                                 inputCount, inputIndexes,
                                                 inExpectedTypes,
                                                 outputCount, outputIndexes,
                                                 outExpectedTypes);
        }
        case ANEURALNETWORKS_TANH: {
            if (inputCount != 1 || outputCount != 1) {
                logInvalidInOutNumber(1, 1);
                return ANEURALNETWORKS_BAD_DATA;
            }
            auto inputType = operands[inputIndexes[0]].type;
            std::vector<OperandType> inExpectedTypes;
            std::vector<OperandType> outExpectedTypes;
            if (inputType == OperandType::TENSOR_FLOAT32) {
                inExpectedTypes = {OperandType::TENSOR_FLOAT32};
                outExpectedTypes = {OperandType::TENSOR_FLOAT32};
                NN_RETURN_IF_ERROR(validateHalVersion(opType, halVersion, HalVersion::V1_0));
            } else if (inputType == OperandType::TENSOR_FLOAT16 ||
                       inputType == OperandType::TENSOR_QUANT8_ASYMM) {
                inExpectedTypes = {inputType};
                outExpectedTypes = {inputType};
                NN_RETURN_IF_ERROR(validateHalVersion(opType, halVersion, HalVersion::V1_2));
            } else {
                LOG(ERROR) << "Unsupported input tensor type for operation "
                           << getOperationName(opType);
                return ANEURALNETWORKS_BAD_DATA;
            }
            return validateOperationOperandTypes(operands,
                                                 inputCount, inputIndexes,
                                                 inExpectedTypes,
                                                 outputCount, outputIndexes,
                                                 outExpectedTypes);
        }
        case ANEURALNETWORKS_LOGISTIC: {
            if (inputCount != 1 || outputCount != 1) {
                logInvalidInOutNumber(1, 1);
                return ANEURALNETWORKS_BAD_DATA;
            }
            auto inputType = operands[inputIndexes[0]].type;
            std::vector<OperandType> inExpectedTypes;
            std::vector<OperandType> outExpectedTypes;
            if (inputType == OperandType::TENSOR_FLOAT32) {
                inExpectedTypes = {OperandType::TENSOR_FLOAT32};
                outExpectedTypes = {OperandType::TENSOR_FLOAT32};
            } else if (inputType == OperandType::TENSOR_FLOAT16) {
                NN_RETURN_IF_ERROR(validateHalVersion(opType, halVersion, HalVersion::V1_0));
                inExpectedTypes = {OperandType::TENSOR_FLOAT16};
                outExpectedTypes = {OperandType::TENSOR_FLOAT16};
            } else if (inputType == OperandType::TENSOR_QUANT8_ASYMM) {
                inExpectedTypes = {OperandType::TENSOR_QUANT8_ASYMM};
                outExpectedTypes = {OperandType::TENSOR_QUANT8_ASYMM};
            } else {
                LOG(ERROR) << "Unsupported input tensor type for operation "
                           << getOperationName(opType);
                return ANEURALNETWORKS_BAD_DATA;
            }
            NN_RETURN_IF_ERROR(validateHalVersion(opType, halVersion, HalVersion::V1_0));
            return validateOperationOperandTypes(operands,
                                                 inputCount, inputIndexes,
                                                 inExpectedTypes,
                                                 outputCount, outputIndexes,
                                                 outExpectedTypes);
        }
        case ANEURALNETWORKS_SOFTMAX: {
            if ((inputCount != 3 && inputCount != 2) || outputCount != 1) {
                LOG(ERROR) << "Invalid number of input operands (" << inputCount
                           << ", expected 3 or 2) or output operands (" << outputCount
                           << ", expected 1) for operation " << getOperationName(opType);
                return ANEURALNETWORKS_BAD_DATA;
            }
            auto inputType = operands[inputIndexes[0]].type;
            std::vector<OperandType> inExpectedTypes;
            std::vector<OperandType> outExpectedTypes;
            if (inputType == OperandType::TENSOR_FLOAT32) {
                inExpectedTypes = {OperandType::TENSOR_FLOAT32,
                                   OperandType::FLOAT32};
                outExpectedTypes = {OperandType::TENSOR_FLOAT32};
            } else if (inputType == OperandType::TENSOR_FLOAT16) {
                NN_RETURN_IF_ERROR(validateHalVersion(opType, halVersion, HalVersion::V1_2));
                inExpectedTypes = {OperandType::TENSOR_FLOAT16, OperandType::FLOAT16};
                outExpectedTypes = {OperandType::TENSOR_FLOAT16};
            } else if (inputType == OperandType::TENSOR_QUANT8_ASYMM) {
                inExpectedTypes = {OperandType::TENSOR_QUANT8_ASYMM,
                                   OperandType::FLOAT32};
                outExpectedTypes = {OperandType::TENSOR_QUANT8_ASYMM};
            } else {
                LOG(ERROR) << "Unsupported input tensor type for operation "
                           << getOperationName(opType);
                return ANEURALNETWORKS_BAD_DATA;
            }
            if (inputCount == 3) {
                inExpectedTypes.push_back(OperandType::INT32);
                NN_RETURN_IF_ERROR(validateHalVersion(opType, halVersion, HalVersion::V1_2));
            } else {
                const size_t ndim = operands[inputIndexes[0]].dimensions.size();
                if (ndim != 4 && ndim != 2) {
                    NN_RETURN_IF_ERROR(validateHalVersion(opType, halVersion, HalVersion::V1_2));
                }
            }
            return validateOperationOperandTypes(operands,
                                                 inputCount, inputIndexes,
                                                 inExpectedTypes,
                                                 outputCount, outputIndexes,
                                                 outExpectedTypes);
        }
        case ANEURALNETWORKS_FULLY_CONNECTED: {
            if (inputCount != 4 || outputCount != 1) {
                logInvalidInOutNumber(4, 1);
                return ANEURALNETWORKS_BAD_DATA;
            }
            auto inputType = operands[inputIndexes[0]].type;
            std::vector<OperandType> inExpectedTypes;
            std::vector<OperandType> outExpectedTypes;
            if (inputType == OperandType::TENSOR_FLOAT32) {
                NN_RETURN_IF_ERROR(validateHalVersion(opType, halVersion, HalVersion::V1_0));
                inExpectedTypes = {
                        OperandType::TENSOR_FLOAT32,
                        OperandType::TENSOR_FLOAT32,
                        OperandType::TENSOR_FLOAT32,
                        OperandType::INT32,
                };
                outExpectedTypes = {OperandType::TENSOR_FLOAT32};
            } else if (inputType == OperandType::TENSOR_FLOAT16) {
                NN_RETURN_IF_ERROR(validateHalVersion(opType, halVersion, HalVersion::V1_2));
                inExpectedTypes = {
                        OperandType::TENSOR_FLOAT16,
                        OperandType::TENSOR_FLOAT16,
                        OperandType::TENSOR_FLOAT16,
                        OperandType::INT32,
                };
                outExpectedTypes = {OperandType::TENSOR_FLOAT16};
            } else if (inputType == OperandType::TENSOR_QUANT8_ASYMM) {
                NN_RETURN_IF_ERROR(validateHalVersion(opType, halVersion, HalVersion::V1_0));
                inExpectedTypes = {
                        OperandType::TENSOR_QUANT8_ASYMM,
                        OperandType::TENSOR_QUANT8_ASYMM,
                        OperandType::TENSOR_INT32,
                        OperandType::INT32,
                };
                outExpectedTypes = {OperandType::TENSOR_QUANT8_ASYMM};
            } else {
                LOG(ERROR) << "Unsupported input tensor type for operation "
                           << getOperationName(opType);
                return ANEURALNETWORKS_BAD_DATA;
            }
            return validateOperationOperandTypes(operands, inputCount, inputIndexes,
                                                 inExpectedTypes, outputCount, outputIndexes,
                                                 outExpectedTypes);
        }
        case ANEURALNETWORKS_CONCATENATION: {
            if (inputCount < 2 || outputCount != 1) {
                LOG(ERROR) << "Invalid number of input operands (" << inputCount
                           << ", expected at least 2) or output operands (" << outputCount
                           << ", expected 1) for operation " << getOperationName(opType);
                return ANEURALNETWORKS_BAD_DATA;
            }
            auto inputType = operands[inputIndexes[0]].type;
            if (inputType == OperandType::TENSOR_FLOAT16) {
                NN_RETURN_IF_ERROR(validateHalVersion(opType, halVersion, HalVersion::V1_2));
            } else {
                NN_RETURN_IF_ERROR(validateHalVersion(opType, halVersion, HalVersion::V1_0));
            }
            std::vector<OperandType> inExpectedTypes(inputCount - 1, inputType);
            inExpectedTypes.push_back(OperandType::INT32);
            std::vector<OperandType> outExpectedTypes;
            if (inputType == OperandType::TENSOR_FLOAT32) {
                outExpectedTypes = {OperandType::TENSOR_FLOAT32};
            } else if (inputType == OperandType::TENSOR_FLOAT16) {
                outExpectedTypes = {OperandType::TENSOR_FLOAT16};
            } else if (inputType == OperandType::TENSOR_QUANT8_ASYMM) {
                outExpectedTypes = {OperandType::TENSOR_QUANT8_ASYMM};

                const Operand& output = operands[outputIndexes[0]];
                for (uint32_t i = 0; i < inputCount - 1; ++i) {
                    const Operand& input = operands[inputIndexes[i]];
                    if (input.scale != output.scale || input.zeroPoint != output.zeroPoint) {
                        NN_RETURN_IF_ERROR(
                                validateHalVersion(opType, halVersion, HalVersion::V1_2));
                        break;
                    }
                }
            } else {
                LOG(ERROR) << "Unsupported input tensor type for operation "
                           << getOperationName(opType);
                return ANEURALNETWORKS_BAD_DATA;
            }
            return validateOperationOperandTypes(operands, inputCount, inputIndexes,
                                                 inExpectedTypes, outputCount, outputIndexes,
                                                 outExpectedTypes);
        }
        case ANEURALNETWORKS_L2_NORMALIZATION: {
            if ((inputCount != 2 && inputCount != 1) || outputCount != 1) {
                LOG(ERROR) << "Invalid number of input operands (" << inputCount
                           << ", expected 2 or 1) or output operands (" << outputCount
                           << ", expected 1) for operation " << getOperationName(opType);
                return ANEURALNETWORKS_BAD_DATA;
            }
            auto inputType = operands[inputIndexes[0]].type;
            std::vector<OperandType> inExpectedTypes;
            std::vector<OperandType> outExpectedTypes;
            if (inputType == OperandType::TENSOR_FLOAT32) {
                NN_RETURN_IF_ERROR(validateHalVersion(opType, halVersion, HalVersion::V1_0));
                inExpectedTypes = {OperandType::TENSOR_FLOAT32};
                outExpectedTypes = {OperandType::TENSOR_FLOAT32};
            } else if (inputType == OperandType::TENSOR_FLOAT16) {
                NN_RETURN_IF_ERROR(validateHalVersion(opType, halVersion, HalVersion::V1_2));
                inExpectedTypes = {OperandType::TENSOR_FLOAT16};
                outExpectedTypes = {OperandType::TENSOR_FLOAT16};
            } else {
                LOG(ERROR) << "Unsupported input tensor type for operation "
                           << getOperationName(opType);
                return ANEURALNETWORKS_BAD_DATA;
            }
            if (inputCount == 2) {
                inExpectedTypes.push_back(OperandType::INT32);
                NN_RETURN_IF_ERROR(validateHalVersion(opType, halVersion, HalVersion::V1_2));
            } else if (operands[inputIndexes[0]].dimensions.size() != 4) {
                NN_RETURN_IF_ERROR(validateHalVersion(opType, halVersion, HalVersion::V1_2));
            }
            return validateOperationOperandTypes(operands,
                                                 inputCount, inputIndexes,
                                                 inExpectedTypes,
                                                 outputCount, outputIndexes,
                                                 outExpectedTypes);
        }
        case ANEURALNETWORKS_LOCAL_RESPONSE_NORMALIZATION: {
            if ((inputCount != 6 && inputCount != 5) || outputCount != 1) {
                LOG(ERROR) << "Invalid number of input operands (" << inputCount
                           << ", expected 6 or 5) or output operands (" << outputCount
                           << ", expected 1) for operation " << getOperationName(opType);
                return ANEURALNETWORKS_BAD_DATA;
            }
            auto inputType = operands[inputIndexes[0]].type;
            std::vector<OperandType> inExpectedTypes;
            std::vector<OperandType> outExpectedTypes;
            if (inputType == OperandType::TENSOR_FLOAT32) {
                NN_RETURN_IF_ERROR(validateHalVersion(opType, halVersion, HalVersion::V1_0));
                inExpectedTypes = {
                        OperandType::TENSOR_FLOAT32, OperandType::INT32,   OperandType::FLOAT32,
                        OperandType::FLOAT32,        OperandType::FLOAT32,
                };
                outExpectedTypes = {OperandType::TENSOR_FLOAT32};
            } else if (inputType == OperandType::TENSOR_FLOAT16) {
                NN_RETURN_IF_ERROR(validateHalVersion(opType, halVersion, HalVersion::V1_2));
                inExpectedTypes = {
                        OperandType::TENSOR_FLOAT16, OperandType::INT32,   OperandType::FLOAT16,
                        OperandType::FLOAT16,        OperandType::FLOAT16,
                };
                outExpectedTypes = {OperandType::TENSOR_FLOAT16};
            } else {
                LOG(ERROR) << "Unsupported input tensor type for operation "
                           << getOperationName(opType);
                return ANEURALNETWORKS_BAD_DATA;
            }
            if (inputCount == 6) {
                inExpectedTypes.push_back(OperandType::INT32);
                NN_RETURN_IF_ERROR(validateHalVersion(opType, halVersion, HalVersion::V1_2));
            } else if (operands[inputIndexes[0]].dimensions.size() != 4) {
                NN_RETURN_IF_ERROR(validateHalVersion(opType, halVersion, HalVersion::V1_2));
            }
            return validateOperationOperandTypes(operands,
                                                 inputCount, inputIndexes,
                                                 inExpectedTypes,
                                                 outputCount, outputIndexes,
                                                 outExpectedTypes);
        }
        case ANEURALNETWORKS_RESHAPE: {
            if (inputCount != 2 || outputCount != 1) {
                logInvalidInOutNumber(2, 1);
                return ANEURALNETWORKS_BAD_DATA;
            }
            auto inputType = operands[inputIndexes[0]].type;
            std::vector<OperandType> inExpectedTypes;
            std::vector<OperandType> outExpectedTypes;
            if (inputType == OperandType::TENSOR_FLOAT32) {
                NN_RETURN_IF_ERROR(validateHalVersion(opType, halVersion, HalVersion::V1_0));
                inExpectedTypes = {OperandType::TENSOR_FLOAT32,
                                   OperandType::TENSOR_INT32};
                outExpectedTypes = {OperandType::TENSOR_FLOAT32};
            } else if (inputType == OperandType::TENSOR_FLOAT16) {
                NN_RETURN_IF_ERROR(validateHalVersion(opType, halVersion, HalVersion::V1_2));
                inExpectedTypes = {OperandType::TENSOR_FLOAT16, OperandType::TENSOR_INT32};
                outExpectedTypes = {OperandType::TENSOR_FLOAT16};
            } else if (inputType == OperandType::TENSOR_QUANT8_ASYMM) {
                NN_RETURN_IF_ERROR(validateHalVersion(opType, halVersion, HalVersion::V1_0));
                inExpectedTypes = {OperandType::TENSOR_QUANT8_ASYMM,
                                   OperandType::TENSOR_INT32};
                outExpectedTypes = {OperandType::TENSOR_QUANT8_ASYMM};
            } else {
                LOG(ERROR) << "Unsupported input tensor type for operation "
                           << getOperationName(opType);
                return ANEURALNETWORKS_BAD_DATA;
            }
            return validateOperationOperandTypes(operands,
                                                 inputCount, inputIndexes,
                                                 inExpectedTypes,
                                                 outputCount, outputIndexes,
                                                 outExpectedTypes);
        }
        case ANEURALNETWORKS_RESIZE_BILINEAR: {
            if ((inputCount != 4 && inputCount != 3) || outputCount != 1) {
                LOG(ERROR) << "Invalid number of input operands (" << inputCount
                           << ", expected 4 or 3) or output operands (" << outputCount
                           << ", expected 1) for operation " << getOperationName(opType);
                return ANEURALNETWORKS_BAD_DATA;
            }
            auto inputType = operands[inputIndexes[0]].type;
            std::vector<OperandType> inExpectedTypes;
            std::vector<OperandType> outExpectedTypes;
            if (inputType == OperandType::TENSOR_FLOAT32) {
                NN_RETURN_IF_ERROR(validateHalVersion(opType, halVersion, HalVersion::V1_0));
                inExpectedTypes = {
                        OperandType::TENSOR_FLOAT32,
                        OperandType::INT32,
                        OperandType::INT32,
                };
                outExpectedTypes = {OperandType::TENSOR_FLOAT32};
            } else if (inputType == OperandType::TENSOR_FLOAT16) {
                NN_RETURN_IF_ERROR(validateHalVersion(opType, halVersion, HalVersion::V1_2));
                inExpectedTypes = {
                        OperandType::TENSOR_FLOAT16,
                        OperandType::INT32,
                        OperandType::INT32,
                };
                outExpectedTypes = {OperandType::TENSOR_FLOAT16};
            } else {
                LOG(ERROR) << "Unsupported input tensor type for operation "
                           << getOperationName(opType);
                return ANEURALNETWORKS_BAD_DATA;
            }
            if (inputCount == 4) {
                inExpectedTypes.push_back(OperandType::BOOL);
                NN_RETURN_IF_ERROR(validateHalVersion(opType, halVersion, HalVersion::V1_2));
            } else {
                NN_RETURN_IF_ERROR(validateHalVersion(opType, halVersion, HalVersion::V1_0));
            }
            return validateOperationOperandTypes(operands,
                                                 inputCount, inputIndexes,
                                                 inExpectedTypes,
                                                 outputCount, outputIndexes,
                                                 outExpectedTypes);
        }
        case ANEURALNETWORKS_DEPTH_TO_SPACE: {
            if ((inputCount != 3 && inputCount != 2) || outputCount != 1) {
                LOG(ERROR) << "Invalid number of input operands (" << inputCount
                           << ", expected 3 or 2) or output operands (" << outputCount
                           << ", expected 1) for operation " << getOperationName(opType);
                return ANEURALNETWORKS_BAD_DATA;
            }
            auto inputType = operands[inputIndexes[0]].type;
            std::vector<OperandType> inExpectedTypes;
            std::vector<OperandType> outExpectedTypes;
            if (inputType == OperandType::TENSOR_FLOAT32) {
                NN_RETURN_IF_ERROR(validateHalVersion(opType, halVersion, HalVersion::V1_0));
                inExpectedTypes = {OperandType::TENSOR_FLOAT32,
                                   OperandType::INT32};
                outExpectedTypes = {OperandType::TENSOR_FLOAT32};
            } else if (inputType == OperandType::TENSOR_FLOAT16) {
                NN_RETURN_IF_ERROR(validateHalVersion(opType, halVersion, HalVersion::V1_2));
                inExpectedTypes = {OperandType::TENSOR_FLOAT16, OperandType::INT32};
                outExpectedTypes = {OperandType::TENSOR_FLOAT16};
            } else if (inputType == OperandType::TENSOR_QUANT8_ASYMM) {
                NN_RETURN_IF_ERROR(validateHalVersion(opType, halVersion, HalVersion::V1_0));
                inExpectedTypes = {OperandType::TENSOR_QUANT8_ASYMM,
                                   OperandType::INT32};
                outExpectedTypes = {OperandType::TENSOR_QUANT8_ASYMM};
            } else {
                LOG(ERROR) << "Unsupported input tensor type for operation "
                           << getOperationName(opType);
                return ANEURALNETWORKS_BAD_DATA;
            }
            if (inputCount == 3) {
                inExpectedTypes.push_back(OperandType::BOOL);
                NN_RETURN_IF_ERROR(validateHalVersion(opType, halVersion, HalVersion::V1_2));
            } else {
                NN_RETURN_IF_ERROR(validateHalVersion(opType, halVersion, HalVersion::V1_0));
            }
            return validateOperationOperandTypes(operands,
                                                 inputCount, inputIndexes,
                                                 inExpectedTypes,
                                                 outputCount, outputIndexes,
                                                 outExpectedTypes);
        }
        case ANEURALNETWORKS_SPACE_TO_DEPTH: {
            if ((inputCount != 3 && inputCount != 2) || outputCount != 1) {
                LOG(ERROR) << "Invalid number of input operands (" << inputCount
                           << ", expected 3 or 2) or output operands (" << outputCount
                           << ", expected 1) for operation " << getOperationName(opType);
                return ANEURALNETWORKS_BAD_DATA;
            }
            auto inputType = operands[inputIndexes[0]].type;
            std::vector<OperandType> inExpectedTypes;
            std::vector<OperandType> outExpectedTypes;
            if (inputType == OperandType::TENSOR_FLOAT32) {
                NN_RETURN_IF_ERROR(validateHalVersion(opType, halVersion, HalVersion::V1_0));
                inExpectedTypes = {OperandType::TENSOR_FLOAT32,
                                   OperandType::INT32};
                outExpectedTypes = {OperandType::TENSOR_FLOAT32};
            } else if (inputType == OperandType::TENSOR_FLOAT16) {
                NN_RETURN_IF_ERROR(validateHalVersion(opType, halVersion, HalVersion::V1_2));
                inExpectedTypes = {OperandType::TENSOR_FLOAT16, OperandType::INT32};
                outExpectedTypes = {OperandType::TENSOR_FLOAT16};
            } else if (inputType == OperandType::TENSOR_QUANT8_ASYMM) {
                NN_RETURN_IF_ERROR(validateHalVersion(opType, halVersion, HalVersion::V1_0));
                inExpectedTypes = {OperandType::TENSOR_QUANT8_ASYMM,
                                   OperandType::INT32};
                outExpectedTypes = {OperandType::TENSOR_QUANT8_ASYMM};
            } else {
                LOG(ERROR) << "Unsupported input tensor type for operation "
                           << getOperationName(opType);
                return ANEURALNETWORKS_BAD_DATA;
            }
            if (inputCount == 3) {
                inExpectedTypes.push_back(OperandType::BOOL);
                NN_RETURN_IF_ERROR(validateHalVersion(opType, halVersion, HalVersion::V1_2));
            } else {
                NN_RETURN_IF_ERROR(validateHalVersion(opType, halVersion, HalVersion::V1_0));
            }
            return validateOperationOperandTypes(operands,
                                                 inputCount, inputIndexes,
                                                 inExpectedTypes,
                                                 outputCount, outputIndexes,
                                                 outExpectedTypes);
        }
        case ANEURALNETWORKS_EMBEDDING_LOOKUP: {
            if (inputCount != 2 || outputCount != 1) {
                logInvalidInOutNumber(2, 1);
                return ANEURALNETWORKS_BAD_DATA;
            }
            auto inputType = operands[inputIndexes[1]].type;
            if (inputType != OperandType::TENSOR_FLOAT32 &&
                inputType != OperandType::TENSOR_INT32 &&
                inputType != OperandType::TENSOR_QUANT8_ASYMM) {
                LOG(ERROR) << "Unsupported input tensor type for operation "
                           << getOperationName(opType);
                return ANEURALNETWORKS_BAD_DATA;
            }
            std::vector<OperandType> inExpectedTypes = {OperandType::TENSOR_INT32,
                                                        inputType};
            std::vector<OperandType> outExpectedTypes = {inputType};
            NN_RETURN_IF_ERROR(validateHalVersion(opType, halVersion, HalVersion::V1_0));
            return validateOperationOperandTypes(operands,
                                                 inputCount, inputIndexes,
                                                 inExpectedTypes,
                                                 outputCount, outputIndexes,
                                                 outExpectedTypes);
        }
        case ANEURALNETWORKS_HASHTABLE_LOOKUP: {
            if (inputCount != 3 || outputCount != 2) {
                logInvalidInOutNumber(3, 2);
                return ANEURALNETWORKS_BAD_DATA;
            }
            auto inputType = operands[inputIndexes[2]].type;
            if (inputType != OperandType::TENSOR_FLOAT32 &&
                inputType != OperandType::TENSOR_INT32 &&
                inputType != OperandType::TENSOR_QUANT8_ASYMM) {
                LOG(ERROR) << "Unsupported input tensor type for operation "
                           << getOperationName(opType);
                return ANEURALNETWORKS_BAD_DATA;
            }
            std::vector<OperandType> inExpectedTypes = {OperandType::TENSOR_INT32,
                                                        OperandType::TENSOR_INT32,
                                                        inputType};
            std::vector<OperandType> outExpectedTypes = {inputType,
                                                         OperandType::TENSOR_QUANT8_ASYMM};
            NN_RETURN_IF_ERROR(validateHalVersion(opType, halVersion, HalVersion::V1_0));
            return validateOperationOperandTypes(operands,
                                                 inputCount, inputIndexes,
                                                 inExpectedTypes,
                                                 outputCount, outputIndexes,
                                                 outExpectedTypes);
        }
        case ANEURALNETWORKS_LSH_PROJECTION: {
            if (inputCount != 4 || outputCount != 1) {
                logInvalidInOutNumber(4, 1);
                return ANEURALNETWORKS_BAD_DATA;
            }
            auto inputType = operands[inputIndexes[1]].type;
            if (inputType != OperandType::TENSOR_FLOAT16 &&
                inputType != OperandType::TENSOR_FLOAT32 &&
                inputType != OperandType::TENSOR_INT32 &&
                inputType != OperandType::TENSOR_QUANT8_ASYMM) {
                LOG(ERROR) << "Unsupported input tensor type for operation "
                           << getOperationName(opType);
                return ANEURALNETWORKS_BAD_DATA;
            }
            auto hashType = operands[inputIndexes[0]].type;
            std::vector<OperandType> inExpectedTypes;
            if (hashType == OperandType::TENSOR_FLOAT16) {
                NN_RETURN_IF_ERROR(validateHalVersion(opType, halVersion, HalVersion::V1_2));
                inExpectedTypes = {
                        OperandType::TENSOR_FLOAT16,
                        inputType,
                        OperandType::TENSOR_FLOAT16,
                        OperandType::INT32,
                };
            } else if (hashType == OperandType::TENSOR_FLOAT32) {
                NN_RETURN_IF_ERROR(validateHalVersion(opType, halVersion, HalVersion::V1_0));
                inExpectedTypes = {
                        OperandType::TENSOR_FLOAT32,
                        inputType,
                        OperandType::TENSOR_FLOAT32,
                        OperandType::INT32,
                };
            } else {
                LOG(ERROR) << "Unsupported hash tensor type for operation "
                           << getOperationName(opType);
                return ANEURALNETWORKS_BAD_DATA;
            }
            std::vector<OperandType> outExpectedTypes = {OperandType::TENSOR_INT32};
            return validateOperationOperandTypes(operands, inputCount, inputIndexes,
                                                 inExpectedTypes, outputCount, outputIndexes,
                                                 outExpectedTypes);
        }
        case ANEURALNETWORKS_LSTM: {
            std::vector<OperandType> inExpectedTypes;
            std::vector<OperandType> outExpectedTypes;
            if (inputCount == 23 && outputCount == 4) {
                inExpectedTypes = {OperandType::TENSOR_FLOAT32, OperandType::TENSOR_FLOAT32,
                                   OperandType::TENSOR_FLOAT32, OperandType::TENSOR_FLOAT32,
                                   OperandType::TENSOR_FLOAT32, OperandType::TENSOR_FLOAT32,
                                   OperandType::TENSOR_FLOAT32, OperandType::TENSOR_FLOAT32,
                                   OperandType::TENSOR_FLOAT32, OperandType::TENSOR_FLOAT32,
                                   OperandType::TENSOR_FLOAT32, OperandType::TENSOR_FLOAT32,
                                   OperandType::TENSOR_FLOAT32, OperandType::TENSOR_FLOAT32,
                                   OperandType::TENSOR_FLOAT32, OperandType::TENSOR_FLOAT32,
                                   OperandType::TENSOR_FLOAT32, OperandType::TENSOR_FLOAT32,
                                   OperandType::TENSOR_FLOAT32, OperandType::TENSOR_FLOAT32,
                                   OperandType::INT32,          OperandType::FLOAT32,
                                   OperandType::FLOAT32};
                outExpectedTypes = {OperandType::TENSOR_FLOAT32, OperandType::TENSOR_FLOAT32,
                                    OperandType::TENSOR_FLOAT32, OperandType::TENSOR_FLOAT32};
                NN_RETURN_IF_ERROR(validateHalVersion(opType, halVersion, HalVersion::V1_0));
            } else if (inputCount == 27 && outputCount == 4) {
                inExpectedTypes = {OperandType::TENSOR_FLOAT32, OperandType::TENSOR_FLOAT32,
                                   OperandType::TENSOR_FLOAT32, OperandType::TENSOR_FLOAT32,
                                   OperandType::TENSOR_FLOAT32, OperandType::TENSOR_FLOAT32,
                                   OperandType::TENSOR_FLOAT32, OperandType::TENSOR_FLOAT32,
                                   OperandType::TENSOR_FLOAT32, OperandType::TENSOR_FLOAT32,
                                   OperandType::TENSOR_FLOAT32, OperandType::TENSOR_FLOAT32,
                                   OperandType::TENSOR_FLOAT32, OperandType::TENSOR_FLOAT32,
                                   OperandType::TENSOR_FLOAT32, OperandType::TENSOR_FLOAT32,
                                   OperandType::TENSOR_FLOAT32, OperandType::TENSOR_FLOAT32,
                                   OperandType::TENSOR_FLOAT32, OperandType::TENSOR_FLOAT32,
                                   OperandType::INT32,          OperandType::FLOAT32,
                                   OperandType::FLOAT32,        OperandType::TENSOR_FLOAT32,
                                   OperandType::TENSOR_FLOAT32, OperandType::TENSOR_FLOAT32,
                                   OperandType::TENSOR_FLOAT32};
                outExpectedTypes = {OperandType::TENSOR_FLOAT32, OperandType::TENSOR_FLOAT32,
                                    OperandType::TENSOR_FLOAT32, OperandType::TENSOR_FLOAT32};
                NN_RETURN_IF_ERROR(validateHalVersion(opType, halVersion, HalVersion::V1_2));
            } else {
                LOG(ERROR) << "Invalid number of input operands (" << inputCount
                           << ", expected 23 or 27) or output operands (" << outputCount
                           << ", expected 4) for operation " << getOperationName(opType);
                return ANEURALNETWORKS_BAD_DATA;
            }
            return validateOperationOperandTypes(operands,
                                                 inputCount, inputIndexes,
                                                 inExpectedTypes,
                                                 outputCount, outputIndexes,
                                                 outExpectedTypes);
        }
        case ANEURALNETWORKS_QUANTIZED_16BIT_LSTM: {
            if (inputCount != 5 || outputCount != 5) {
                logInvalidInOutNumber(5, 5);
                return ANEURALNETWORKS_BAD_DATA;
            }
            NN_RETURN_IF_ERROR(validateHalVersion(opType, halVersion, HalVersion::V1_2));
            std::vector<OperandType> inExpectedTypes = {
                    OperandType::TENSOR_QUANT8_ASYMM, OperandType::TENSOR_QUANT8_ASYMM,
                    OperandType::TENSOR_QUANT8_ASYMM, OperandType::TENSOR_INT32,
                    OperandType::TENSOR_QUANT16_SYMM};
            std::vector<OperandType> outExpectedTypes = {
                    OperandType::TENSOR_QUANT8_ASYMM, OperandType::TENSOR_QUANT16_SYMM,
                    OperandType::TENSOR_QUANT8_ASYMM, OperandType::TENSOR_QUANT16_SYMM,
                    OperandType::TENSOR_QUANT8_ASYMM};
            return validateOperationOperandTypes(operands, inputCount, inputIndexes,
                                                 inExpectedTypes, outputCount, outputIndexes,
                                                 outExpectedTypes);
        }
        case ANEURALNETWORKS_RANDOM_MULTINOMIAL: {
            if (inputCount != 3 || outputCount != 1) {
                logInvalidInOutNumber(2, 1);
                return ANEURALNETWORKS_BAD_DATA;
            }
            OperandType inputType = operands[inputIndexes[0]].type;
            std::vector<OperandType> inExpectedTypes;
            if (inputType == OperandType::TENSOR_FLOAT32 ||
                inputType == OperandType::TENSOR_FLOAT16) {
                NN_RETURN_IF_ERROR(validateHalVersion(opType, halVersion, HalVersion::V1_2));
                inExpectedTypes = {
                        inputType,
                        OperandType::INT32,
                        OperandType::TENSOR_INT32,
                };
            } else {
                LOG(ERROR) << "Unsupported input tensor type for operation "
                           << kOperationNames[opType];
                return ANEURALNETWORKS_BAD_DATA;
            }
            std::vector<OperandType> outExpectedTypes = {OperandType::TENSOR_INT32};
            return validateOperationOperandTypes(operands, inputCount, inputIndexes,
                                                 inExpectedTypes, outputCount, outputIndexes,
                                                 outExpectedTypes);
        }
        case ANEURALNETWORKS_RNN: {
            if (inputCount != 6 || outputCount != 2) {
                logInvalidInOutNumber(6, 2);
                return ANEURALNETWORKS_BAD_DATA;
            }
            OperandType inputType = operands[inputIndexes[0]].type;
            std::vector<OperandType> inExpectedTypes;
            std::vector<OperandType> outExpectedTypes;
            if (inputType == OperandType::TENSOR_FLOAT32) {
                NN_RETURN_IF_ERROR(validateHalVersion(opType, halVersion, HalVersion::V1_0));
                inExpectedTypes = {
                        OperandType::TENSOR_FLOAT32, OperandType::TENSOR_FLOAT32,
                        OperandType::TENSOR_FLOAT32, OperandType::TENSOR_FLOAT32,
                        OperandType::TENSOR_FLOAT32, OperandType::INT32,
                };
                outExpectedTypes = {
                        OperandType::TENSOR_FLOAT32,
                        OperandType::TENSOR_FLOAT32,
                };
            } else if (inputType == OperandType::TENSOR_FLOAT16) {
                NN_RETURN_IF_ERROR(validateHalVersion(opType, halVersion, HalVersion::V1_2));
                inExpectedTypes = {
                        OperandType::TENSOR_FLOAT16, OperandType::TENSOR_FLOAT16,
                        OperandType::TENSOR_FLOAT16, OperandType::TENSOR_FLOAT16,
                        OperandType::TENSOR_FLOAT16, OperandType::INT32,
                };
                outExpectedTypes = {
                        OperandType::TENSOR_FLOAT16,
                        OperandType::TENSOR_FLOAT16,
                };
            } else {
                LOG(ERROR) << "Unsupported input tensor type for operation "
                           << getOperationName(opType);
                return ANEURALNETWORKS_BAD_DATA;
            }
            return validateOperationOperandTypes(operands, inputCount, inputIndexes,
                                                 inExpectedTypes, outputCount, outputIndexes,
                                                 outExpectedTypes);
        }
        case ANEURALNETWORKS_SVDF: {
            if (inputCount != 7 || outputCount != 2) {
                logInvalidInOutNumber(7, 2);
                return ANEURALNETWORKS_BAD_DATA;
            }
            OperandType inputType = operands[inputIndexes[0]].type;
            if (inputType == OperandType::TENSOR_FLOAT32) {
                NN_RETURN_IF_ERROR(validateHalVersion(opType, halVersion, HalVersion::V1_0));

            } else if (inputType == OperandType::TENSOR_FLOAT16) {
                NN_RETURN_IF_ERROR(validateHalVersion(opType, halVersion, HalVersion::V1_2));
            } else {
                LOG(ERROR) << "Unsupported input tensor type for operation "
                           << getOperationName(opType);
                return ANEURALNETWORKS_BAD_DATA;
            }
            std::vector<OperandType> inExpectedTypes = {
                    inputType, inputType,          inputType,          inputType,
                    inputType, OperandType::INT32, OperandType::INT32,
            };
            std::vector<OperandType> outExpectedTypes = {inputType, inputType};
            return validateOperationOperandTypes(operands, inputCount, inputIndexes,
                                                 inExpectedTypes, outputCount, outputIndexes,
                                                 outExpectedTypes);
        }
        case ANEURALNETWORKS_BATCH_TO_SPACE_ND: {
            if ((inputCount != 3 && inputCount != 2) || outputCount != 1) {
                LOG(ERROR) << "Invalid number of input operands (" << inputCount
                           << ", expected 3 or 2) or output operands (" << outputCount
                           << ", expected 1) for operation " << getOperationName(opType);
                return ANEURALNETWORKS_BAD_DATA;
            }
            auto inputType = operands[inputIndexes[0]].type;
            std::vector<OperandType> inExpectedTypes;
            std::vector<OperandType> outExpectedTypes;
            if (inputType == OperandType::TENSOR_FLOAT32) {
                inExpectedTypes = {
                        OperandType::TENSOR_FLOAT32,
                        OperandType::TENSOR_INT32,
                };
                outExpectedTypes = {OperandType::TENSOR_FLOAT32};
            } else if (inputType == OperandType::TENSOR_FLOAT16) {
                NN_RETURN_IF_ERROR(validateHalVersion(opType, halVersion, HalVersion::V1_2));
                inExpectedTypes = {
                        OperandType::TENSOR_FLOAT16,
                        OperandType::TENSOR_INT32,
                };
                outExpectedTypes = {OperandType::TENSOR_FLOAT16};
            } else if (inputType == OperandType::TENSOR_QUANT8_ASYMM) {
                inExpectedTypes = {
                        OperandType::TENSOR_QUANT8_ASYMM,
                        OperandType::TENSOR_INT32,
                };
                outExpectedTypes = {OperandType::TENSOR_QUANT8_ASYMM};
            } else {
                LOG(ERROR) << "Unsupported input tensor type for operation "
                           << getOperationName(opType);
                return ANEURALNETWORKS_BAD_DATA;
            }
            if (inputCount == 3) {
                inExpectedTypes.push_back(OperandType::BOOL);
                NN_RETURN_IF_ERROR(validateHalVersion(opType, halVersion, HalVersion::V1_2));
            } else {
                NN_RETURN_IF_ERROR(validateHalVersion(opType, halVersion, HalVersion::V1_1));
            }
            return validateOperationOperandTypes(operands,
                                                 inputCount, inputIndexes,
                                                 inExpectedTypes,
                                                 outputCount, outputIndexes,
                                                 outExpectedTypes);
        }
        case ANEURALNETWORKS_SPACE_TO_BATCH_ND: {
            if ((inputCount != 4 && inputCount != 3) || outputCount != 1) {
                LOG(ERROR) << "Invalid number of input operands (" << inputCount
                           << ", expected 4 or 3) or output operands (" << outputCount
                           << ", expected 1) for operation " << getOperationName(opType);
                return ANEURALNETWORKS_BAD_DATA;
            }
            auto inputType = operands[inputIndexes[0]].type;
            std::vector<OperandType> inExpectedTypes;
            std::vector<OperandType> outExpectedTypes;
            if (inputType == OperandType::TENSOR_FLOAT32) {
                inExpectedTypes = {
                        OperandType::TENSOR_FLOAT32,
                        OperandType::TENSOR_INT32,
                        OperandType::TENSOR_INT32,
                };
                outExpectedTypes = {OperandType::TENSOR_FLOAT32};
            } else if (inputType == OperandType::TENSOR_FLOAT16) {
                NN_RETURN_IF_ERROR(validateHalVersion(opType, halVersion, HalVersion::V1_2));
                inExpectedTypes = {
                        OperandType::TENSOR_FLOAT16,
                        OperandType::TENSOR_INT32,
                        OperandType::TENSOR_INT32,
                };
                outExpectedTypes = {OperandType::TENSOR_FLOAT16};
            } else if (inputType == OperandType::TENSOR_QUANT8_ASYMM) {
                inExpectedTypes = {
                        OperandType::TENSOR_QUANT8_ASYMM,
                        OperandType::TENSOR_INT32,
                        OperandType::TENSOR_INT32,
                };
                outExpectedTypes = {OperandType::TENSOR_QUANT8_ASYMM};
            } else {
                LOG(ERROR) << "Unsupported input tensor type for operation "
                           << getOperationName(opType);
                return ANEURALNETWORKS_BAD_DATA;
            }
            if (inputCount == 4) {
                inExpectedTypes.push_back(OperandType::BOOL);
                NN_RETURN_IF_ERROR(validateHalVersion(opType, halVersion, HalVersion::V1_2));
            } else {
                NN_RETURN_IF_ERROR(validateHalVersion(opType, halVersion, HalVersion::V1_1));
            }
            return validateOperationOperandTypes(operands,
                                                 inputCount, inputIndexes,
                                                 inExpectedTypes,
                                                 outputCount, outputIndexes,
                                                 outExpectedTypes);
        }
        case ANEURALNETWORKS_PAD: {
            if (inputCount != 2 || outputCount != 1) {
                logInvalidInOutNumber(2, 1);
                return ANEURALNETWORKS_BAD_DATA;
            }
            auto inputType = operands[inputIndexes[0]].type;
            std::vector<OperandType> inExpectedTypes;
            std::vector<OperandType> outExpectedTypes;
            if (inputType == OperandType::TENSOR_FLOAT32) {
                NN_RETURN_IF_ERROR(validateHalVersion(opType, halVersion, HalVersion::V1_1));
                inExpectedTypes = {
                        OperandType::TENSOR_FLOAT32,
                        OperandType::TENSOR_INT32,
                };
                outExpectedTypes = {OperandType::TENSOR_FLOAT32};
            } else if (inputType == OperandType::TENSOR_FLOAT16) {
                NN_RETURN_IF_ERROR(validateHalVersion(opType, halVersion, HalVersion::V1_2));
                inExpectedTypes = {
                        OperandType::TENSOR_FLOAT16,
                        OperandType::TENSOR_INT32,
                };
                outExpectedTypes = {OperandType::TENSOR_FLOAT16};
            } else if (inputType == OperandType::TENSOR_QUANT8_ASYMM) {
                NN_RETURN_IF_ERROR(validateHalVersion(opType, halVersion, HalVersion::V1_1));
                inExpectedTypes = {
                        OperandType::TENSOR_QUANT8_ASYMM,
                        OperandType::TENSOR_INT32,
                };
                outExpectedTypes = {OperandType::TENSOR_QUANT8_ASYMM};
            } else {
                LOG(ERROR) << "Unsupported input tensor type for operation "
                           << getOperationName(opType);
                return ANEURALNETWORKS_BAD_DATA;
            }
            return validateOperationOperandTypes(operands, inputCount, inputIndexes,
                                                 inExpectedTypes, outputCount, outputIndexes,
                                                 outExpectedTypes);
        }
        case ANEURALNETWORKS_PAD_V2: {
            if (inputCount != 3 || outputCount != 1) {
                logInvalidInOutNumber(2, 1);
                return ANEURALNETWORKS_BAD_DATA;
            }
            auto inputType = operands[inputIndexes[0]].type;
            std::vector<OperandType> inExpectedTypes;
            std::vector<OperandType> outExpectedTypes;
            if (inputType == OperandType::TENSOR_FLOAT32) {
                NN_RETURN_IF_ERROR(validateHalVersion(opType, halVersion, HalVersion::V1_2));
                inExpectedTypes = {
                        OperandType::TENSOR_FLOAT32,
                        OperandType::TENSOR_INT32,
                        OperandType::FLOAT32,
                };
                outExpectedTypes = {OperandType::TENSOR_FLOAT32};
            } else if (inputType == OperandType::TENSOR_FLOAT16) {
                NN_RETURN_IF_ERROR(validateHalVersion(opType, halVersion, HalVersion::V1_2));
                inExpectedTypes = {
                        OperandType::TENSOR_FLOAT16,
                        OperandType::TENSOR_INT32,
                        OperandType::FLOAT16,
                };
                outExpectedTypes = {OperandType::TENSOR_FLOAT16};
            } else if (inputType == OperandType::TENSOR_QUANT8_ASYMM) {
                NN_RETURN_IF_ERROR(validateHalVersion(opType, halVersion, HalVersion::V1_2));
                inExpectedTypes = {
                        OperandType::TENSOR_QUANT8_ASYMM,
                        OperandType::TENSOR_INT32,
                        OperandType::INT32,
                };  // TODO(b/116699425): Make it UINT8.
                outExpectedTypes = {OperandType::TENSOR_QUANT8_ASYMM};
            } else {
                LOG(ERROR) << "Unsupported input tensor type for operation "
                           << getOperationName(opType);
                return ANEURALNETWORKS_BAD_DATA;
            }
            return validateOperationOperandTypes(operands, inputCount, inputIndexes,
                                                 inExpectedTypes, outputCount, outputIndexes,
                                                 outExpectedTypes);
        }
        case ANEURALNETWORKS_CAST: {
            if (inputCount != 1 || outputCount != 1) {
                logInvalidInOutNumber(1, 1);
                return ANEURALNETWORKS_BAD_DATA;
            }
            auto inputType = operands[inputIndexes[0]].type;
            auto outputType = operands[outputIndexes[0]].type;
            std::vector<OperandType> inExpectedTypes;
            if (inputType == OperandType::TENSOR_FLOAT16 ||
                inputType == OperandType::TENSOR_FLOAT32 ||
                inputType == OperandType::TENSOR_INT32 ||
                inputType == OperandType::TENSOR_QUANT8_ASYMM) {
                inExpectedTypes = {inputType};
            } else {
                LOG(ERROR) << "Unsupported input tensor type for operation "
                           << getOperationName(opType);
                return ANEURALNETWORKS_BAD_DATA;
            }
            std::vector<OperandType> outExpectedTypes;
            if (outputType == OperandType::TENSOR_FLOAT16 ||
                outputType == OperandType::TENSOR_FLOAT32 ||
                outputType == OperandType::TENSOR_INT32 ||
                outputType == OperandType::TENSOR_QUANT8_ASYMM) {
                outExpectedTypes = {outputType};
            } else {
                LOG(ERROR) << "Unsupported output tensor type for operation "
                           << getOperationName(opType);
                return ANEURALNETWORKS_BAD_DATA;
            }
            NN_RETURN_IF_ERROR(validateHalVersion(opType, halVersion, HalVersion::V1_2));
            return validateOperationOperandTypes(operands, inputCount, inputIndexes,
                                                 inExpectedTypes, outputCount, outputIndexes,
                                                 outExpectedTypes);
        }
        case ANEURALNETWORKS_SQUEEZE: {
            if (inputCount != 2 || outputCount != 1) {
                logInvalidInOutNumber(2, 1);
                return ANEURALNETWORKS_BAD_DATA;
            }
            auto inputType = operands[inputIndexes[0]].type;
            std::vector<OperandType> inExpectedTypes;
            std::vector<OperandType> outExpectedTypes;
            if (inputType == OperandType::TENSOR_FLOAT32) {
                NN_RETURN_IF_ERROR(validateHalVersion(opType, halVersion, HalVersion::V1_1));
                inExpectedTypes = {OperandType::TENSOR_FLOAT32,
                                   OperandType::TENSOR_INT32};
                outExpectedTypes = {OperandType::TENSOR_FLOAT32};
            } else if (inputType == OperandType::TENSOR_FLOAT16) {
                NN_RETURN_IF_ERROR(validateHalVersion(opType, halVersion, HalVersion::V1_2));
                inExpectedTypes = {OperandType::TENSOR_FLOAT16, OperandType::TENSOR_INT32};
                outExpectedTypes = {OperandType::TENSOR_FLOAT16};
            } else if (inputType == OperandType::TENSOR_QUANT8_ASYMM) {
                NN_RETURN_IF_ERROR(validateHalVersion(opType, halVersion, HalVersion::V1_1));
                inExpectedTypes = {OperandType::TENSOR_QUANT8_ASYMM,
                                   OperandType::TENSOR_INT32};
                outExpectedTypes = {OperandType::TENSOR_QUANT8_ASYMM};
            } else {
                LOG(ERROR) << "Unsupported input tensor type for operation "
                           << getOperationName(opType);
                return ANEURALNETWORKS_BAD_DATA;
            }
            return validateOperationOperandTypes(operands,
                                                 inputCount, inputIndexes,
                                                 inExpectedTypes,
                                                 outputCount, outputIndexes,
                                                 outExpectedTypes);
        }
        case ANEURALNETWORKS_TRANSPOSE: {
            if (inputCount != 2 || outputCount != 1) {
                logInvalidInOutNumber(2, 1);
                return ANEURALNETWORKS_BAD_DATA;
            }
            auto inputType = operands[inputIndexes[0]].type;
            std::vector<OperandType> inExpectedTypes;
            std::vector<OperandType> outExpectedTypes;
            if (inputType == OperandType::TENSOR_FLOAT32) {
                NN_RETURN_IF_ERROR(validateHalVersion(opType, halVersion, HalVersion::V1_1));
                inExpectedTypes = {OperandType::TENSOR_FLOAT32, OperandType::TENSOR_INT32};
                outExpectedTypes = {OperandType::TENSOR_FLOAT32};
            } else if (inputType == OperandType::TENSOR_FLOAT16) {
                NN_RETURN_IF_ERROR(validateHalVersion(opType, halVersion, HalVersion::V1_2));
                inExpectedTypes = {OperandType::TENSOR_FLOAT16, OperandType::TENSOR_INT32};
                outExpectedTypes = {OperandType::TENSOR_FLOAT16};
            } else if (inputType == OperandType::TENSOR_QUANT8_ASYMM) {
                NN_RETURN_IF_ERROR(validateHalVersion(opType, halVersion, HalVersion::V1_1));
                inExpectedTypes = {OperandType::TENSOR_QUANT8_ASYMM, OperandType::TENSOR_INT32};
                outExpectedTypes = {OperandType::TENSOR_QUANT8_ASYMM};
            } else {
                LOG(ERROR) << "Unsupported input tensor type for operation "
                           << getOperationName(opType);
                return ANEURALNETWORKS_BAD_DATA;
            }
            return validateOperationOperandTypes(operands,
                                                 inputCount, inputIndexes,
                                                 inExpectedTypes,
                                                 outputCount, outputIndexes,
                                                 outExpectedTypes);
        }
        case ANEURALNETWORKS_STRIDED_SLICE: {
            if (inputCount != 7 || outputCount != 1) {
                logInvalidInOutNumber(7, 1);
                return ANEURALNETWORKS_BAD_DATA;
            }
            auto inputType = operands[inputIndexes[0]].type;
            std::vector<OperandType> inExpectedTypes;
            std::vector<OperandType> outExpectedTypes;
            if (inputType == OperandType::TENSOR_FLOAT32) {
                NN_RETURN_IF_ERROR(validateHalVersion(opType, halVersion, HalVersion::V1_1));
                inExpectedTypes = {
                        OperandType::TENSOR_FLOAT32, OperandType::TENSOR_INT32,
                        OperandType::TENSOR_INT32,   OperandType::TENSOR_INT32,
                        OperandType::INT32,          OperandType::INT32,
                        OperandType::INT32,
                };
                outExpectedTypes = {OperandType::TENSOR_FLOAT32};
            } else if (inputType == OperandType::TENSOR_FLOAT16) {
                NN_RETURN_IF_ERROR(validateHalVersion(opType, halVersion, HalVersion::V1_2));
                inExpectedTypes = {
                        OperandType::TENSOR_FLOAT16, OperandType::TENSOR_INT32,
                        OperandType::TENSOR_INT32,   OperandType::TENSOR_INT32,
                        OperandType::INT32,          OperandType::INT32,
                        OperandType::INT32,
                };
                outExpectedTypes = {OperandType::TENSOR_FLOAT16};
            } else if (inputType == OperandType::TENSOR_QUANT8_ASYMM) {
                NN_RETURN_IF_ERROR(validateHalVersion(opType, halVersion, HalVersion::V1_1));
                inExpectedTypes = {
                        OperandType::TENSOR_QUANT8_ASYMM,
                        OperandType::TENSOR_INT32,
                        OperandType::TENSOR_INT32,
                        OperandType::TENSOR_INT32,
                        OperandType::INT32,
                        OperandType::INT32,
                        OperandType::INT32,
                };
                outExpectedTypes = {OperandType::TENSOR_QUANT8_ASYMM};
            } else {
                LOG(ERROR) << "Unsupported input tensor type for operation "
                           << getOperationName(opType);
                return ANEURALNETWORKS_BAD_DATA;
            }
            return validateOperationOperandTypes(operands, inputCount, inputIndexes,
                                                 inExpectedTypes, outputCount, outputIndexes,
                                                 outExpectedTypes);
        }
        case ANEURALNETWORKS_DIV: {
            if (inputCount != 3 || outputCount != 1) {
                logInvalidInOutNumber(3, 1);
                return ANEURALNETWORKS_BAD_DATA;
            }
            auto inputType = operands[inputIndexes[0]].type;
            std::vector<OperandType> inExpectedTypes;
            std::vector<OperandType> outExpectedTypes;
            if (inputType == OperandType::TENSOR_FLOAT32) {
                inExpectedTypes = {OperandType::TENSOR_FLOAT32,
                                   OperandType::TENSOR_FLOAT32,
                                   OperandType::INT32};
                outExpectedTypes = {OperandType::TENSOR_FLOAT32};
            } else if (inputType == OperandType::TENSOR_FLOAT16) {
                inExpectedTypes = {
                        OperandType::TENSOR_FLOAT16,
                        OperandType::TENSOR_FLOAT16,
                        OperandType::INT32,
                };
                outExpectedTypes = {OperandType::TENSOR_FLOAT16};
                NN_RETURN_IF_ERROR(validateHalVersion(opType, halVersion, HalVersion::V1_2));
            } else {
                LOG(ERROR) << "Unsupported input tensor type for operation "
                           << getOperationName(opType);
                return ANEURALNETWORKS_BAD_DATA;
            }
            NN_RETURN_IF_ERROR(validateHalVersion(opType, halVersion, HalVersion::V1_1));
            return validateOperationOperandTypes(operands,
                                                 inputCount, inputIndexes,
                                                 inExpectedTypes,
                                                 outputCount, outputIndexes,
                                                 outExpectedTypes);
        }
        case ANEURALNETWORKS_SUB: {
            if (inputCount != 3 || outputCount != 1) {
                logInvalidInOutNumber(3, 1);
                return ANEURALNETWORKS_BAD_DATA;
            }
            auto inputType = operands[inputIndexes[0]].type;
            std::vector<OperandType> inExpectedTypes;
            std::vector<OperandType> outExpectedTypes;
            if (inputType == OperandType::TENSOR_FLOAT32) {
                inExpectedTypes = {OperandType::TENSOR_FLOAT32, OperandType::TENSOR_FLOAT32,
                                   OperandType::INT32};
                outExpectedTypes = {OperandType::TENSOR_FLOAT32};
                NN_RETURN_IF_ERROR(validateHalVersion(opType, halVersion, HalVersion::V1_1));
            } else if (inputType == OperandType::TENSOR_FLOAT16 ||
                       inputType == OperandType::TENSOR_QUANT8_ASYMM) {
                inExpectedTypes = {inputType, inputType, OperandType::INT32};
                outExpectedTypes = {inputType};
                NN_RETURN_IF_ERROR(validateHalVersion(opType, halVersion, HalVersion::V1_2));
            } else {
                LOG(ERROR) << "Unsupported input tensor type for operation "
                           << getOperationName(opType);
                return ANEURALNETWORKS_BAD_DATA;
            }
            return validateOperationOperandTypes(operands,
                                                 inputCount, inputIndexes,
                                                 inExpectedTypes,
                                                 outputCount, outputIndexes,
                                                 outExpectedTypes);
        }
        case ANEURALNETWORKS_MEAN: {
            if (inputCount != 3 || outputCount != 1) {
                logInvalidInOutNumber(3, 1);
                return ANEURALNETWORKS_BAD_DATA;
            }
            auto inputType = operands[inputIndexes[0]].type;
            std::vector<OperandType> inExpectedTypes;
            std::vector<OperandType> outExpectedTypes;
            if (inputType == OperandType::TENSOR_FLOAT32) {
                NN_RETURN_IF_ERROR(validateHalVersion(opType, halVersion, HalVersion::V1_1));
                inExpectedTypes = {OperandType::TENSOR_FLOAT32,
                                   OperandType::TENSOR_INT32,
                                   OperandType::INT32};
                outExpectedTypes = {OperandType::TENSOR_FLOAT32};
            } else if (inputType == OperandType::TENSOR_FLOAT16) {
                NN_RETURN_IF_ERROR(validateHalVersion(opType, halVersion, HalVersion::V1_2));
                inExpectedTypes = {OperandType::TENSOR_FLOAT16, OperandType::TENSOR_INT32,
                                   OperandType::INT32};
                outExpectedTypes = {OperandType::TENSOR_FLOAT16};
            } else if (inputType == OperandType::TENSOR_QUANT8_ASYMM) {
                NN_RETURN_IF_ERROR(validateHalVersion(opType, halVersion, HalVersion::V1_1));
                inExpectedTypes = {OperandType::TENSOR_QUANT8_ASYMM,
                                   OperandType::TENSOR_INT32,
                                   OperandType::INT32};
                outExpectedTypes = {OperandType::TENSOR_QUANT8_ASYMM};
            } else {
                LOG(ERROR) << "Unsupported input tensor type for operation "
                           << getOperationName(opType);
                return ANEURALNETWORKS_BAD_DATA;
            }
            return validateOperationOperandTypes(operands,
                                                 inputCount, inputIndexes,
                                                 inExpectedTypes,
                                                 outputCount, outputIndexes,
                                                 outExpectedTypes);
        }
        case ANEURALNETWORKS_ARGMAX:
        case ANEURALNETWORKS_ARGMIN: {
            if (inputCount != 2 || outputCount != 1) {
                logInvalidInOutNumber(2, 1);
                return ANEURALNETWORKS_BAD_DATA;
            }
            auto inputType = operands[inputIndexes[0]].type;
            std::vector<OperandType> inExpectedTypes;
            std::vector<OperandType> outExpectedTypes;
            if (inputType == OperandType::TENSOR_FLOAT16 ||
                inputType == OperandType::TENSOR_FLOAT32 ||
                inputType == OperandType::TENSOR_INT32 ||
                inputType == OperandType::TENSOR_QUANT8_ASYMM) {
                inExpectedTypes = {inputType, OperandType::INT32};
                outExpectedTypes = {OperandType::TENSOR_INT32};
            } else {
                LOG(ERROR) << "Unsupported input tensor type for operation "
                           << getOperationName(opType);
                return ANEURALNETWORKS_BAD_DATA;
            }
            NN_RETURN_IF_ERROR(validateHalVersion(opType, halVersion, HalVersion::V1_2));
            return validateOperationOperandTypes(operands, inputCount, inputIndexes,
                                                 inExpectedTypes, outputCount, outputIndexes,
                                                 outExpectedTypes);
        }
        case ANEURALNETWORKS_EXPAND_DIMS: {
            if (inputCount != 2 || outputCount != 1) {
                logInvalidInOutNumber(2, 1);
                return ANEURALNETWORKS_BAD_DATA;
            }
            auto inputType = operands[inputIndexes[0]].type;
            std::vector<OperandType> inExpectedTypes;
            std::vector<OperandType> outExpectedTypes;
            if (inputType == OperandType::TENSOR_FLOAT16 ||
                inputType == OperandType::TENSOR_FLOAT32 ||
                inputType == OperandType::TENSOR_INT32 ||
                inputType == OperandType::TENSOR_QUANT8_ASYMM) {
                inExpectedTypes = {inputType, OperandType::INT32};
                outExpectedTypes = {inputType};
            } else {
                LOG(ERROR) << "Unsupported input tensor type for operation "
                           << getOperationName(opType);
                return ANEURALNETWORKS_BAD_DATA;
            }
            NN_RETURN_IF_ERROR(validateHalVersion(opType, halVersion, HalVersion::V1_2));
            return validateOperationOperandTypes(operands, inputCount, inputIndexes,
                                                 inExpectedTypes, outputCount, outputIndexes,
                                                 outExpectedTypes);
        }
        case ANEURALNETWORKS_SPLIT: {
            if (inputCount != 3) {
                LOG(ERROR) << "Invalid number of input operands (" << inputCount << ", expected 3)"
                           << getOperationName(opType);
                return ANEURALNETWORKS_BAD_DATA;
            }
            auto inputType = operands[inputIndexes[0]].type;
            if (inputType != OperandType::TENSOR_FLOAT16 &&
                inputType != OperandType::TENSOR_FLOAT32 &&
                inputType != OperandType::TENSOR_INT32 &&
                inputType != OperandType::TENSOR_QUANT8_ASYMM) {
                LOG(ERROR) << "Unsupported input tensor type for operation "
                           << getOperationName(opType);
                return ANEURALNETWORKS_BAD_DATA;
            }
            std::vector<OperandType> inExpectedTypes = {inputType, OperandType::INT32,
                                                        OperandType::INT32};
            std::vector<OperandType> outExpectedTypes(outputCount, inputType);
            NN_RETURN_IF_ERROR(validateHalVersion(opType, halVersion, HalVersion::V1_2));
            return validateOperationOperandTypes(operands, inputCount, inputIndexes,
                                                 inExpectedTypes, outputCount, outputIndexes,
                                                 outExpectedTypes);
        }
        case ANEURALNETWORKS_MAXIMUM:
        case ANEURALNETWORKS_MINIMUM: {
            if (inputCount != 2 || outputCount != 1) {
                logInvalidInOutNumber(2, 1);
                return ANEURALNETWORKS_BAD_DATA;
            }
            std::vector<OperandType> inExpectedTypes;
            std::vector<OperandType> outExpectedTypes;
            OperandType inputType = operands[inputIndexes[0]].type;
            if (inputType == OperandType::TENSOR_FLOAT16 ||
                inputType == OperandType::TENSOR_FLOAT32 ||
                inputType == OperandType::TENSOR_INT32 ||
                inputType == OperandType::TENSOR_QUANT8_ASYMM) {
                inExpectedTypes = {inputType, inputType};
                outExpectedTypes = {inputType};
            } else {
                LOG(ERROR) << "Unsupported input tensor type for operation "
                           << getOperationName(opType);
                return ANEURALNETWORKS_BAD_DATA;
            }
            NN_RETURN_IF_ERROR(validateHalVersion(opType, halVersion, HalVersion::V1_2));
            return validateOperationOperandTypes(operands, inputCount, inputIndexes,
                                                 inExpectedTypes, outputCount, outputIndexes,
                                                 outExpectedTypes);
        }
        case ANEURALNETWORKS_GROUPED_CONV_2D: {
            if ((inputCount != 12 && inputCount != 9) || outputCount != 1) {
                LOG(ERROR) << "Invalid number of input operands (" << inputCount
                           << ", expected 12 or 9) or output operands (" << outputCount
                           << ", expected 1) for operation " << getOperationName(opType);
                return ANEURALNETWORKS_BAD_DATA;
            }
            auto inputType = operands[inputIndexes[0]].type;
            std::vector<OperandType> inExpectedTypes;
            std::vector<OperandType> outExpectedTypes;
            if (inputType == OperandType::TENSOR_FLOAT32) {
                inExpectedTypes = {OperandType::TENSOR_FLOAT32, OperandType::TENSOR_FLOAT32,
                                   OperandType::TENSOR_FLOAT32, OperandType::INT32,
                                   OperandType::INT32,          OperandType::INT32,
                                   OperandType::INT32,          OperandType::INT32};
                outExpectedTypes = {OperandType::TENSOR_FLOAT32};
            } else if (inputType == OperandType::TENSOR_FLOAT16) {
                inExpectedTypes = {OperandType::TENSOR_FLOAT16, OperandType::TENSOR_FLOAT16,
                                   OperandType::TENSOR_FLOAT16, OperandType::INT32,
                                   OperandType::INT32,          OperandType::INT32,
                                   OperandType::INT32,          OperandType::INT32};
                outExpectedTypes = {OperandType::TENSOR_FLOAT16};
            } else if (inputType == OperandType::TENSOR_QUANT8_ASYMM) {
                inExpectedTypes = {OperandType::TENSOR_QUANT8_ASYMM,
                                   OperandType::TENSOR_QUANT8_ASYMM,
                                   OperandType::TENSOR_INT32,
                                   OperandType::INT32,
                                   OperandType::INT32,
                                   OperandType::INT32,
                                   OperandType::INT32,
                                   OperandType::INT32};
                outExpectedTypes = {OperandType::TENSOR_QUANT8_ASYMM};
            } else {
                LOG(ERROR) << "Unsupported input tensor type for operation "
                           << getOperationName(opType);
                return ANEURALNETWORKS_BAD_DATA;
            }

            if (inputCount == 12) {
                std::vector<OperandType> explicitScalarTypes(3, OperandType::INT32);
                inExpectedTypes.insert(inExpectedTypes.end(), explicitScalarTypes.begin(),
                                       explicitScalarTypes.end());
            }
            inExpectedTypes.push_back(OperandType::BOOL);
            NN_RETURN_IF_ERROR(validateHalVersion(opType, halVersion, HalVersion::V1_2));
            return validateOperationOperandTypes(operands, inputCount, inputIndexes,
                                                 inExpectedTypes, outputCount, outputIndexes,
                                                 outExpectedTypes);
        }
        case ANEURALNETWORKS_TRANSPOSE_CONV_2D: {
            if ((inputCount != 11 && inputCount != 9) || outputCount != 1) {
                LOG(ERROR) << "Invalid number of input operands (" << inputCount
                           << ", expected 11 or 9) or output operands (" << outputCount
                           << ", expected 1) for operation " << getOperationName(opType);
                return ANEURALNETWORKS_BAD_DATA;
            }
            auto inputType = operands[inputIndexes[0]].type;
            std::vector<OperandType> inExpectedTypes;
            std::vector<OperandType> outExpectedTypes;
            if (inputType == OperandType::TENSOR_FLOAT32) {
                inExpectedTypes = {OperandType::TENSOR_FLOAT32, OperandType::TENSOR_FLOAT32,
                                   OperandType::TENSOR_FLOAT32};
                outExpectedTypes = {OperandType::TENSOR_FLOAT32};
            } else if (inputType == OperandType::TENSOR_QUANT8_ASYMM) {
                inExpectedTypes = {OperandType::TENSOR_QUANT8_ASYMM,
                                   OperandType::TENSOR_QUANT8_ASYMM, OperandType::TENSOR_INT32};
                outExpectedTypes = {OperandType::TENSOR_QUANT8_ASYMM};
            } else if (inputType == OperandType::TENSOR_FLOAT16) {
                inExpectedTypes = {OperandType::TENSOR_FLOAT16, OperandType::TENSOR_FLOAT16,
                                   OperandType::TENSOR_FLOAT16};
                outExpectedTypes = {OperandType::TENSOR_FLOAT16};
            } else {
                LOG(ERROR) << "Unsupported input tensor type for operation "
                           << getOperationName(opType);
                return ANEURALNETWORKS_BAD_DATA;
            }

            std::vector<OperandType> argExpectedTypes;
            if (inputCount == 11) {
                argExpectedTypes = {OperandType::INT32, OperandType::INT32, OperandType::INT32,
                                    OperandType::INT32, OperandType::INT32, OperandType::INT32,
                                    OperandType::INT32, OperandType::BOOL};
            } else {
                argExpectedTypes = {OperandType::TENSOR_INT32, OperandType::INT32,
                                    OperandType::INT32,        OperandType::INT32,
                                    OperandType::INT32,        OperandType::BOOL};
            }
            inExpectedTypes.insert(inExpectedTypes.end(), argExpectedTypes.begin(),
                                   argExpectedTypes.end());
            NN_RETURN_IF_ERROR(validateHalVersion(opType, halVersion, HalVersion::V1_2));
            return validateOperationOperandTypes(operands, inputCount, inputIndexes,
                                                 inExpectedTypes, outputCount, outputIndexes,
                                                 outExpectedTypes);
        }
        case ANEURALNETWORKS_TILE: {
            if (inputCount != 2 || outputCount != 1) {
                logInvalidInOutNumber(2, 1);
                return ANEURALNETWORKS_BAD_DATA;
            }
            auto inputType = operands[inputIndexes[0]].type;
            std::vector<OperandType> inExpectedTypes;
            std::vector<OperandType> outExpectedTypes;
            if (inputType == OperandType::TENSOR_FLOAT16 ||
                inputType == OperandType::TENSOR_FLOAT32 ||
                inputType == OperandType::TENSOR_INT32 ||
                inputType == OperandType::TENSOR_QUANT8_ASYMM) {
                inExpectedTypes = {inputType, OperandType::TENSOR_INT32};
                outExpectedTypes = {inputType};
            } else {
                LOG(ERROR) << "Unsupported input tensor type for operation "
                           << getOperationName(opType);
                return ANEURALNETWORKS_BAD_DATA;
            }
            NN_RETURN_IF_ERROR(validateHalVersion(opType, halVersion, HalVersion::V1_2));
            return validateOperationOperandTypes(operands, inputCount, inputIndexes,
                                                 inExpectedTypes, outputCount, outputIndexes,
                                                 outExpectedTypes);
        }
        case ANEURALNETWORKS_POW: {
            if (inputCount != 2 || outputCount != 1) {
                logInvalidInOutNumber(2, 1);
                return ANEURALNETWORKS_BAD_DATA;
            }
            std::vector<OperandType> inExpectedTypes;
            std::vector<OperandType> outExpectedTypes;
            inExpectedTypes = {OperandType::TENSOR_FLOAT32, OperandType::TENSOR_FLOAT32};
            outExpectedTypes = {OperandType::TENSOR_FLOAT32};
            NN_RETURN_IF_ERROR(validateHalVersion(opType, halVersion, HalVersion::V1_2));
            return validateOperationOperandTypes(operands, inputCount, inputIndexes,
                                                 inExpectedTypes, outputCount, outputIndexes,
                                                 outExpectedTypes);
        }
        case ANEURALNETWORKS_TOPK_V2: {
            if (inputCount != 2 || outputCount != 2) {
                logInvalidInOutNumber(2, 1);
                return ANEURALNETWORKS_BAD_DATA;
            }
            std::vector<OperandType> inExpectedTypes;
            std::vector<OperandType> outExpectedTypes;
            OperandType inputType = operands[inputIndexes[0]].type;
            if (inputType == OperandType::TENSOR_FLOAT16 ||
                inputType == OperandType::TENSOR_FLOAT32 ||
                inputType == OperandType::TENSOR_INT32 ||
                inputType == OperandType::TENSOR_QUANT8_ASYMM) {
                inExpectedTypes = {inputType, OperandType::INT32};
                outExpectedTypes = {inputType, OperandType::TENSOR_INT32};
            } else {
                LOG(ERROR) << "Unsupported input tensor type for operation "
                           << getOperationName(opType);
                return ANEURALNETWORKS_BAD_DATA;
            }
            NN_RETURN_IF_ERROR(validateHalVersion(opType, halVersion, HalVersion::V1_2));
            return validateOperationOperandTypes(operands, inputCount, inputIndexes,
                                                 inExpectedTypes, outputCount, outputIndexes,
                                                 outExpectedTypes);
        }
        case ANEURALNETWORKS_SLICE: {
            if (inputCount != 3 || outputCount != 1) {
                logInvalidInOutNumber(3, 1);
                return ANEURALNETWORKS_BAD_DATA;
            }
            std::vector<OperandType> inExpectedTypes;
            std::vector<OperandType> outExpectedTypes;
            OperandType inputType = operands[inputIndexes[0]].type;
            if (inputType == OperandType::TENSOR_FLOAT16 ||
                inputType == OperandType::TENSOR_FLOAT32 ||
                inputType == OperandType::TENSOR_INT32 ||
                inputType == OperandType::TENSOR_QUANT8_ASYMM) {
                inExpectedTypes = {inputType, OperandType::TENSOR_INT32, OperandType::TENSOR_INT32};
                outExpectedTypes = {inputType};
            } else {
                LOG(ERROR) << "Unsupported input tensor type for operation "
                           << kOperationNames[opType];
                return ANEURALNETWORKS_BAD_DATA;
            }
            NN_RETURN_IF_ERROR(validateHalVersion(opType, halVersion, HalVersion::V1_2));
            return validateOperationOperandTypes(operands, inputCount, inputIndexes,
                                                 inExpectedTypes, outputCount, outputIndexes,
                                                 outExpectedTypes);
        }
        default: {
            const OperationRegistration* operationRegistration =
                    OperationResolver::get()->findOperation(static_cast<OperationType>(opType));
            if (operationRegistration == nullptr) {
                if (opType >= 0 && opType < kNumberOfOperationTypes) {
                    LOG(ERROR) << getOperationName(opType) << " not registered";
                } else {
                    LOG(ERROR) << "Operation type " << opType << " not registered";
                }
                return ANEURALNETWORKS_UNEXPECTED_NULL;
            }
            if (operationRegistration->validate == nullptr) {
                LOG(ERROR) << "Incomplete operation registration: " << getOperationName(opType);
                return ANEURALNETWORKS_UNEXPECTED_NULL;
            }
            OperationValidationContext context(inputCount, inputIndexes, outputCount, outputIndexes,
                                               operands.data(), halVersion);
            return operationRegistration->validate(&context) ? ANEURALNETWORKS_NO_ERROR
                                                             : ANEURALNETWORKS_BAD_DATA;
        }
    }
}

ErrorStatus convertResultCodeToErrorStatus(int resultCode) {
    switch (resultCode) {
        case ANEURALNETWORKS_NO_ERROR:
            return ErrorStatus::NONE;

        case ANEURALNETWORKS_BAD_DATA:
        case ANEURALNETWORKS_UNEXPECTED_NULL:
            return ErrorStatus::INVALID_ARGUMENT;

        default:
            LOG(ERROR) << "Unknown result code " << resultCode
                       << " mapped to ErrorStatus::GENERAL_FAILURE";
            return ErrorStatus::GENERAL_FAILURE;
        case ANEURALNETWORKS_BAD_STATE:
        case ANEURALNETWORKS_INCOMPLETE:
        case ANEURALNETWORKS_OP_FAILED:
        case ANEURALNETWORKS_OUT_OF_MEMORY:
        case ANEURALNETWORKS_UNMAPPABLE:
            return ErrorStatus::GENERAL_FAILURE;
    }
}

int convertErrorStatusToResultCode(ErrorStatus status) {
    switch (status) {
        case ErrorStatus::NONE:
            return ANEURALNETWORKS_NO_ERROR;

        case ErrorStatus::INVALID_ARGUMENT:
            return ANEURALNETWORKS_BAD_DATA;

        default:
            LOG(ERROR) << "Unknown ErrorStatus " << toString(status)
                       << " mapped to ANEURALNETWORKS_OP_FAILED";
            return ANEURALNETWORKS_OP_FAILED;
        case ErrorStatus::DEVICE_UNAVAILABLE:
        case ErrorStatus::GENERAL_FAILURE:
        case ErrorStatus::OUTPUT_INSUFFICIENT_SIZE:
            return ANEURALNETWORKS_OP_FAILED;
    }
}

// Versioning

bool compliantWithV1_0(V1_0::Capabilities) {
    return true;
}

bool compliantWithV1_0(const V1_1::Capabilities& capabilities) {
    return capabilities.relaxedFloat32toFloat16Performance.execTime ==
                   capabilities.float32Performance.execTime &&
           capabilities.relaxedFloat32toFloat16Performance.powerUsage ==
                   capabilities.float32Performance.powerUsage;
}

bool compliantWithV1_1(const V1_0::Capabilities&) {
    return true;
}

bool compliantWithV1_1(const V1_1::Capabilities&) {
    return true;
}

bool compliantWithV1_0(const V1_0::Model&) {
    return true;
}

bool compliantWithV1_0(const V1_1::Model& model) {
    // In addition to new enumeration values being introduced in V1_1::Model, a
    // new flag was introduced to indicate whether or not float32 data can be
    // calculated using float16 units. This 'relaxComputationFloat32toFloat16'
    // flag is not relevant in whether a V1_1::Model is compliant with a
    // V1_0::Model because all 1.0 drivers require strict calculation by default
    // in the P NN runtime. Even if fp16 calculations are allowed, they can
    // still be computed by a strict fp32 driver.
    return std::all_of(
            model.operations.begin(), model.operations.end(), [&model](const V1_1::Operation& op) {
                int error = validateOperation(static_cast<int32_t>(op.type), op.inputs.size(),
                                              op.inputs.size() > 0 ? op.inputs.data() : nullptr,
                                              op.outputs.size(),
                                              op.outputs.size() > 0 ? op.outputs.data() : nullptr,
                                              convertToV1_2(model.operands), HalVersion::V1_0);
                return error == ANEURALNETWORKS_NO_ERROR;
            });
}

bool compliantWithV1_1(const V1_0::Model&) {
    return true;
}

bool compliantWithV1_1(const V1_1::Model&) {
    return true;
}

static V1_0::OperationType uncheckedConvertToV1_0(V1_1::OperationType type) {
    return static_cast<V1_0::OperationType>(type);
}

static V1_1::OperationType convertToV1_1(V1_0::OperationType type) {
    return static_cast<V1_1::OperationType>(type);
}

V1_0::Capabilities convertToV1_0(const V1_0::Capabilities& capabilities) {
    return capabilities;
}

V1_0::Capabilities convertToV1_0(const V1_1::Capabilities& capabilities) {
    if (!compliantWithV1_0(capabilities)) {
        LOG(ERROR) << "Upcasting non-compliant capabilities " << toString(capabilities)
                   << " from V1_1::Capabilities to V1_0::Capabilities";
    }
    return { .float32Performance = capabilities.float32Performance,
             .quantized8Performance = capabilities.quantized8Performance };
}

V1_1::Capabilities convertToV1_1(const V1_0::Capabilities& capabilities) {
    return { .float32Performance = capabilities.float32Performance,
             .quantized8Performance = capabilities.quantized8Performance,
             .relaxedFloat32toFloat16Performance = capabilities.float32Performance };
}

V1_1::Capabilities convertToV1_1(const V1_1::Capabilities& capabilities) {
    return capabilities;
}

static V1_0::Operation uncheckedConvertToV1_0(const V1_1::Operation& operation) {
    return {.type = uncheckedConvertToV1_0(operation.type),
            .inputs = operation.inputs,
            .outputs = operation.outputs};
}

static V1_1::Operation convertToV1_1(const V1_0::Operation& operation) {
    return {.type = convertToV1_1(operation.type),
            .inputs = operation.inputs,
            .outputs = operation.outputs};
}

static hidl_vec<V1_0::Operation> uncheckedConvertToV1_0(
        const hidl_vec<V1_1::Operation>& operations) {
    hidl_vec<V1_0::Operation> result(operations.size());
    std::transform(
            operations.begin(), operations.end(), result.begin(),
            [](const V1_1::Operation& operation) { return uncheckedConvertToV1_0(operation); });
    return result;
}

static hidl_vec<V1_1::Operation> convertToV1_1(const hidl_vec<V1_0::Operation>& operations) {
    hidl_vec<V1_1::Operation> result(operations.size());
    std::transform(operations.begin(), operations.end(), result.begin(),
                   [](const V1_0::Operation& operation) { return convertToV1_1(operation); });
    return result;
}

V1_0::Model convertToV1_0(const V1_0::Model& model) {
    return model;
}

V1_0::Model convertToV1_0(const V1_1::Model& model) {
    if (!compliantWithV1_0(model)) {
        LOG(ERROR) << "Upcasting non-compliant model " << SHOW_IF_DEBUG(toString(model))
                   << " from V1_1::Model to V1_0::Model";
    }
    return {.operands = model.operands,
            .operations = uncheckedConvertToV1_0(model.operations),
            .inputIndexes = model.inputIndexes,
            .outputIndexes = model.outputIndexes,
            .operandValues = model.operandValues,
            .pools = model.pools};
}

V1_1::Model convertToV1_1(const V1_0::Model& model) {
    return {.operands = model.operands,
            .operations = convertToV1_1(model.operations),
            .inputIndexes = model.inputIndexes,
            .outputIndexes = model.outputIndexes,
            .operandValues = model.operandValues,
            .pools = model.pools,
            .relaxComputationFloat32toFloat16 = false};
}

V1_1::Model convertToV1_1(const V1_1::Model& model) {
    return model;
}

void logModelToInfo(const V1_2::Model& model) {
    LOG(INFO) << "V1_2::Model start";
    LOG(INFO) << "operands" << toString(model.operands);
    LOG(INFO) << "operations" << toString(model.operations);
    LOG(INFO) << "inputIndexes" << toString(model.inputIndexes);
    LOG(INFO) << "outputIndexes" << toString(model.outputIndexes);
    LOG(INFO) << "operandValues size" << model.operandValues.size();
    LOG(INFO) << "pools" << SHOW_IF_DEBUG(toString(model.pools));
}

bool compliantWithV1_0(const V1_2::Model& model) {
    return std::all_of(
            model.operations.begin(), model.operations.end(), [&model](const V1_2::Operation& op) {
                int error = validateOperation(static_cast<int32_t>(op.type), op.inputs.size(),
                                              op.inputs.size() > 0 ? op.inputs.data() : nullptr,
                                              op.outputs.size(),
                                              op.outputs.size() > 0 ? op.outputs.data() : nullptr,
                                              model.operands, HalVersion::V1_0);
                return error == ANEURALNETWORKS_NO_ERROR;
            });
}

bool compliantWithV1_1(const V1_2::Model& model) {
    return std::all_of(
            model.operations.begin(), model.operations.end(), [&model](const V1_2::Operation& op) {
                int error = validateOperation(static_cast<int32_t>(op.type), op.inputs.size(),
                                              op.inputs.size() > 0 ? op.inputs.data() : nullptr,
                                              op.outputs.size(),
                                              op.outputs.size() > 0 ? op.outputs.data() : nullptr,
                                              model.operands, HalVersion::V1_1);
                return error == ANEURALNETWORKS_NO_ERROR;
            });
}

static V1_0::OperationType uncheckedConvertToV1_0(V1_2::OperationType type) {
    return static_cast<V1_0::OperationType>(type);
}

static V1_1::OperationType uncheckedConvertToV1_1(V1_2::OperationType type) {
    return static_cast<V1_1::OperationType>(type);
}

static V1_2::OperationType convertToV1_2(V1_0::OperationType type) {
    return static_cast<V1_2::OperationType>(type);
}

static V1_2::OperationType convertToV1_2(V1_1::OperationType type) {
    return static_cast<V1_2::OperationType>(type);
}

static V1_0::Operation uncheckedConvertToV1_0(const V1_2::Operation& operation) {
    return {.type = uncheckedConvertToV1_0(operation.type),
            .inputs = operation.inputs,
            .outputs = operation.outputs};
}

static V1_1::Operation uncheckedConvertToV1_1(const V1_2::Operation& operation) {
    return {.type = uncheckedConvertToV1_1(operation.type),
            .inputs = operation.inputs,
            .outputs = operation.outputs};
}

static V1_2::Operation convertToV1_2(const V1_0::Operation& operation) {
    return {.type = convertToV1_2(operation.type),
            .inputs = operation.inputs,
            .outputs = operation.outputs};
}

static V1_2::Operation convertToV1_2(const V1_1::Operation& operation) {
    return {.type = convertToV1_2(operation.type),
            .inputs = operation.inputs,
            .outputs = operation.outputs};
}

static hidl_vec<V1_0::Operation> uncheckedConvertToV1_0(
        const hidl_vec<V1_2::Operation>& operations) {
    hidl_vec<V1_0::Operation> result(operations.size());
    std::transform(
            operations.begin(), operations.end(), result.begin(),
            [](const V1_2::Operation& operation) { return uncheckedConvertToV1_0(operation); });
    return result;
}

static hidl_vec<V1_1::Operation> uncheckedConvertToV1_1(
        const hidl_vec<V1_2::Operation>& operations) {
    hidl_vec<V1_1::Operation> result(operations.size());
    std::transform(
            operations.begin(), operations.end(), result.begin(),
            [](const V1_2::Operation& operation) { return uncheckedConvertToV1_1(operation); });
    return result;
}

static hidl_vec<V1_2::Operation> convertToV1_2(const hidl_vec<V1_0::Operation>& operations) {
    hidl_vec<V1_2::Operation> result(operations.size());
    std::transform(operations.begin(), operations.end(), result.begin(),
                   [](const V1_0::Operation& operation) { return convertToV1_2(operation); });
    return result;
}

static hidl_vec<V1_2::Operation> convertToV1_2(const hidl_vec<V1_1::Operation>& operations) {
    hidl_vec<V1_2::Operation> result(operations.size());
    std::transform(operations.begin(), operations.end(), result.begin(),
                   [](const V1_1::Operation& operation) { return convertToV1_2(operation); });
    return result;
}

// We only need to convert from 1.0 and back since there wasn't any changes to
// Operand in 1.1
V1_2::OperandType convertToV1_2(const V1_0::OperandType& operandType) {
    return static_cast<V1_2::OperandType>(operandType);
}

static bool compliantWithV1_0(const V1_2::OperandType& operandType) {
    return validOperandType(static_cast<V1_0::OperandType>(operandType));
}

V1_0::OperandType convertToV1_0(const V1_2::OperandType& operandType) {
    if (!compliantWithV1_0(operandType)) {
        LOG(ERROR) << "Upcasting non-compliant operand type " << toString(operandType)
                   << " from V1_2::Operand to V1_0::Operand";
    }
    return static_cast<V1_0::OperandType>(operandType);
}

// We only need to convert from 1.0 and back since there wasn't any changes to
// Operand in 1.1
V1_2::Operand convertToV1_2(const V1_0::Operand& operand) {
    return {.type = convertToV1_2(operand.type),
            .dimensions = operand.dimensions,
            .numberOfConsumers = operand.numberOfConsumers,
            .scale = operand.scale,
            .zeroPoint = operand.zeroPoint,
            .lifetime = operand.lifetime,
            .location = operand.location};
}

V1_2::Operand convertToV1_2(const V1_2::Operand& operand) {
    return operand;
}

V1_0::Operand convertToV1_0(const V1_2::Operand& operand) {
    return {.type = convertToV1_0(operand.type),
            .dimensions = operand.dimensions,
            .numberOfConsumers = operand.numberOfConsumers,
            .scale = operand.scale,
            .zeroPoint = operand.zeroPoint,
            .lifetime = operand.lifetime,
            .location = operand.location};
}

// We only need to convert from 1.0 and back since there wasn't any changes to
// Operand in 1.1
hidl_vec<V1_2::Operand> convertToV1_2(const hidl_vec<V1_0::Operand>& operands) {
    hidl_vec<V1_2::Operand> result(operands.size());
    std::transform(operands.begin(), operands.end(), result.begin(),
                   [](const V1_0::Operand& operand) { return convertToV1_2(operand); });
    return result;
}

hidl_vec<V1_2::Operand> convertToV1_2(const hidl_vec<V1_2::Operand>& operands) {
    return operands;
}

hidl_vec<V1_0::Operand> convertToV1_0(const hidl_vec<V1_2::Operand>& operands) {
    hidl_vec<V1_0::Operand> result(operands.size());
    std::transform(operands.begin(), operands.end(), result.begin(),
                   [](const V1_2::Operand& operand) { return convertToV1_0(operand); });
    return result;
}

V1_0::Model convertToV1_0(const V1_2::Model& model) {
    if (!compliantWithV1_0(model)) {
        LOG(ERROR) << "Upcasting non-compliant model " << SHOW_IF_DEBUG(toString(model))
                   << " from V1_2::Model to V1_0::Model";
    }
    return {.operands = convertToV1_0(model.operands),
            .operations = uncheckedConvertToV1_0(model.operations),
            .inputIndexes = model.inputIndexes,
            .outputIndexes = model.outputIndexes,
            .operandValues = model.operandValues,
            .pools = model.pools};
}

V1_1::Model convertToV1_1(const V1_2::Model& model) {
    if (!compliantWithV1_1(model)) {
        LOG(ERROR) << "Upcasting non-compliant model " << SHOW_IF_DEBUG(toString(model))
                   << " from V1_2::Model to V1_1::Model";
    }
    return {.operands = convertToV1_0(model.operands),  // Operands in 1.1 and 1.0 are identical.
            .operations = uncheckedConvertToV1_1(model.operations),
            .inputIndexes = model.inputIndexes,
            .outputIndexes = model.outputIndexes,
            .operandValues = model.operandValues,
            .pools = model.pools,
            .relaxComputationFloat32toFloat16 = model.relaxComputationFloat32toFloat16};
}

V1_2::Model convertToV1_2(const V1_0::Model& model) {
    return {.operands = convertToV1_2(model.operands),
            .operations = convertToV1_2(model.operations),
            .inputIndexes = model.inputIndexes,
            .outputIndexes = model.outputIndexes,
            .operandValues = model.operandValues,
            .pools = model.pools,
            .relaxComputationFloat32toFloat16 = false};
}

V1_2::Model convertToV1_2(const V1_1::Model& model) {
    return {.operands = convertToV1_2(model.operands),
            .operations = convertToV1_2(model.operations),
            .inputIndexes = model.inputIndexes,
            .outputIndexes = model.outputIndexes,
            .operandValues = model.operandValues,
            .pools = model.pools,
            .relaxComputationFloat32toFloat16 = model.relaxComputationFloat32toFloat16};
}

V1_2::Model convertToV1_2(const V1_2::Model& model) {
    return model;
}

#ifdef NN_DEBUGGABLE
uint32_t getProp(const char* str, uint32_t defaultValue) {
    const std::string propStr = android::base::GetProperty(str, "");
    if (propStr.size() > 0) {
        return std::stoi(propStr);
    } else {
        return defaultValue;
    }
}
#endif  // NN_DEBUGGABLE

} // namespace nn
} // namespace android<|MERGE_RESOLUTION|>--- conflicted
+++ resolved
@@ -439,26 +439,6 @@
     LOG(INFO) << "pools" << SHOW_IF_DEBUG(toString(model.pools));
 }
 
-<<<<<<< HEAD
-bool validateOperandQuant8SymmPerChannel(const ANeuralNetworksOperandType& type, const char* tag) {
-    const auto& channelQuant = type.extraParams.channelQuant;
-
-    NN_RET_CHECK_EQ(type.zeroPoint, 0)
-            << tag << " OperandType invalid zeroPoint " << type.zeroPoint;
-    NN_RET_CHECK_EQ(type.scale, 0.f) << tag << " OperandType invalid scale " << type.scale;
-    NN_RET_CHECK_LT(channelQuant.channelDim, type.dimensionCount)
-            << tag << " OperandType invalid channelQuant.channelDim " << channelQuant.channelDim
-            << " should be in range[0, " << type.dimensionCount << ")";
-    NN_RET_CHECK(channelQuant.scales != nullptr)
-            << tag << " OperandType invalid channelQuant.scales " << channelQuant.scales;
-    NN_RET_CHECK_EQ(channelQuant.scaleCount, type.dimensions[channelQuant.channelDim])
-            << tag << " OperandType invalid channelQuant.scalesCount " << channelQuant.scaleCount
-            << ", expected " << type.dimensions[channelQuant.channelDim];
-    NN_RET_CHECK_NE(type.dimensions[channelQuant.channelDim], 0U)
-            << tag << " Channel dimension " << channelQuant.channelDim
-            << " is underspecified (can't be 0)";
-    for (uint32_t i = 0; i < type.dimensions[channelQuant.channelDim]; i++) {
-=======
 bool validateOperandSymmPerChannelQuantParams(
         const Operand& halOperand, const ANeuralNetworksSymmPerChannelQuantParams& channelQuant,
         const char* tag) {
@@ -478,7 +458,6 @@
             << tag << " Channel dimension " << channelQuant.channelDim
             << " is underspecified (can't be 0)";
     for (uint32_t i = 0; i < halOperand.dimensions[channelQuant.channelDim]; i++) {
->>>>>>> daa479dd
         NN_RET_CHECK_GT(channelQuant.scales[i], 0.0f)
                 << tag << " OperandType invalid scaleArray[" << i << "]=" << channelQuant.scales[i];
     }
@@ -541,15 +520,6 @@
             return ANEURALNETWORKS_BAD_DATA;
         }
     }
-<<<<<<< HEAD
-    if (type.type == ANEURALNETWORKS_TENSOR_QUANT8_SYMM_PER_CHANNEL) {
-        if (!validateOperandQuant8SymmPerChannel(type, tag)) {
-            return ANEURALNETWORKS_BAD_DATA;
-        }
-    }
-
-=======
->>>>>>> daa479dd
     return ANEURALNETWORKS_NO_ERROR;
 }
 
