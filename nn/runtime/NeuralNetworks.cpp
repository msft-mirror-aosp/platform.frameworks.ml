--- conflicted
+++ resolved
@@ -278,35 +278,18 @@
               "ANeuralNetworksOperandType.scale offset != 8 + sizeof(void*)");
 static_assert(offsetof(ANeuralNetworksOperandType, zeroPoint) == 12 + sizeof(void*),
               "ANeuralNetworksOperandType.zeroPoint offset != 12 + sizeof(void*)");
-<<<<<<< HEAD
-static_assert(offsetof(ANeuralNetworksOperandType, extraParams) == 16 + sizeof(void*),
-              "ANeuralNetworksOperandType.extraParams offset != 16 + sizeof(void*)");
-static_assert(sizeof(ANeuralNetworksOperandType) ==
-                      offsetof(ANeuralNetworksOperandType, extraParams) +
-                              sizeof(ANeuralNetworksOperandType::extraParams),
-=======
 static_assert(sizeof(ANeuralNetworksOperandType) == 16 + sizeof(void*),
->>>>>>> daa479dd
               "ANeuralNetworksOperandType size changed");
 static_assert(alignof(ANeuralNetworksOperandType) == alignof(void*),
               "ANeuralNetworksOperandType alignment changed");
 
 // Asserts for ANeuralNetworksSymmPerChannelQuantParams memory layout
-<<<<<<< HEAD
-static_assert(offsetof(ANeuralNetworksSymmPerChannelQuantParams, scales) == 0,
-              "ANeuralNetworksSymmPerChannelQuantParams.scales offset != 0");
-static_assert(offsetof(ANeuralNetworksSymmPerChannelQuantParams, scaleCount) == sizeof(void*),
-              "ANeuralNetworksSymmPerChannelQuantParams.scaleCount offset != sizeof(void*)");
-static_assert(offsetof(ANeuralNetworksSymmPerChannelQuantParams, channelDim) == 4 + sizeof(void*),
-              "ANeuralNetworksSymmPerChannelQuantParams.channelDim offset != 4 + sizeof(void*)");
-=======
 static_assert(offsetof(ANeuralNetworksSymmPerChannelQuantParams, channelDim) == 0,
               "ANeuralNetworksSymmPerChannelQuantParams.channelDim offset != 4 + sizeof(void*)");
 static_assert(offsetof(ANeuralNetworksSymmPerChannelQuantParams, scaleCount) == 4,
               "ANeuralNetworksSymmPerChannelQuantParams.scaleCount offset != 0");
 static_assert(offsetof(ANeuralNetworksSymmPerChannelQuantParams, scales) == 8,
               "ANeuralNetworksSymmPerChannelQuantParams.scales offset != 4");
->>>>>>> daa479dd
 static_assert(sizeof(ANeuralNetworksSymmPerChannelQuantParams) == 8 + sizeof(void*),
               "ANeuralNetworksSymmPerChannelQuantParams size != 8 + sizeof(void*)");
 static_assert(alignof(ANeuralNetworksSymmPerChannelQuantParams) == alignof(void*),
