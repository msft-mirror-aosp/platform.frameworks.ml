--- conflicted
+++ resolved
@@ -1222,32 +1222,20 @@
   // int -> QUANT16_SYMM map
   {},
   // int -> FLOAT16 map
-<<<<<<< HEAD
   {{0, {1.0f, 2.0f, 3.0f, 4.0f}}},
-=======
-  {},
-  // int -> BOOL8 map
-  {},
->>>>>>> c72600bd
-},
-//Output(s)
-{ // See tools/test_generator/include/TestHarness.h:MixedTyped
-  // int -> FLOAT32 map
-  {},
-  // int -> INT32 map
-  {},
-  // int -> QUANT8_ASYMM map
-  {},
-  // int -> QUANT16_SYMM map
-  {},
-  // int -> FLOAT16 map
-<<<<<<< HEAD
+},
+//Output(s)
+{ // See tools/test_generator/include/TestHarness.h:MixedTyped
+  // int -> FLOAT32 map
+  {},
+  // int -> INT32 map
+  {},
+  // int -> QUANT8_ASYMM map
+  {},
+  // int -> QUANT16_SYMM map
+  {},
+  // int -> FLOAT16 map
   {{0, {0.0f, 0.0f, 1.5f, 2.0f, 5.5f, 6.0f, 4.5f, 6.0f, 6.0f, 6.0f, 5.5f, 6.0f, 6.0f, 6.0f, 6.0f, 6.0f, 6.0f, 6.0f, 6.0f, 6.0f, 6.0f, 6.0f, 6.0f, 6.0f, 6.0f, 6.0f, 6.0f, 6.0f, 6.0f, 6.0f, 6.0f, 6.0f, 6.0f, 6.0f, 6.0f, 6.0f, 6.0f, 6.0f, 6.0f, 6.0f, 6.0f, 6.0f, 6.0f, 6.0f, 6.0f, 6.0f, 6.0f, 6.0f, 6.0f, 6.0f}}},
-=======
-  {},
-  // int -> BOOL8 map
-  {},
->>>>>>> c72600bd
 }
 },
 }, // End of an example
@@ -1271,32 +1259,20 @@
   // int -> QUANT16_SYMM map
   {},
   // int -> FLOAT16 map
-<<<<<<< HEAD
   {{0, {1.0f, 2.0f, 3.0f, 4.0f}}, {1, {1.0f, 3.0f, 5.0f, 7.0f, 9.0f, 11.0f, 13.0f, 15.0f, 17.0f, 2.0f, 4.0f, 6.0f, 8.0f, 10.0f, 12.0f, 14.0f, 16.0f, 18.0f}}, {2, {-1.5f, -2.0f}}},
-=======
-  {},
-  // int -> BOOL8 map
-  {},
->>>>>>> c72600bd
-},
-//Output(s)
-{ // See tools/test_generator/include/TestHarness.h:MixedTyped
-  // int -> FLOAT32 map
-  {},
-  // int -> INT32 map
-  {},
-  // int -> QUANT8_ASYMM map
-  {},
-  // int -> QUANT16_SYMM map
-  {},
-  // int -> FLOAT16 map
-<<<<<<< HEAD
+},
+//Output(s)
+{ // See tools/test_generator/include/TestHarness.h:MixedTyped
+  // int -> FLOAT32 map
+  {},
+  // int -> INT32 map
+  {},
+  // int -> QUANT8_ASYMM map
+  {},
+  // int -> QUANT16_SYMM map
+  {},
+  // int -> FLOAT16 map
   {{0, {0.0f, 0.0f, 1.5f, 2.0f, 5.5f, 6.0f, 4.5f, 6.0f, 6.0f, 6.0f, 5.5f, 6.0f, 6.0f, 6.0f, 6.0f, 6.0f, 6.0f, 6.0f, 6.0f, 6.0f, 6.0f, 6.0f, 6.0f, 6.0f, 6.0f, 6.0f, 6.0f, 6.0f, 6.0f, 6.0f, 6.0f, 6.0f, 6.0f, 6.0f, 6.0f, 6.0f, 6.0f, 6.0f, 6.0f, 6.0f, 6.0f, 6.0f, 6.0f, 6.0f, 6.0f, 6.0f, 6.0f, 6.0f, 6.0f, 6.0f}}},
-=======
-  {},
-  // int -> BOOL8 map
-  {},
->>>>>>> c72600bd
 }
 },
 }, // End of an example
@@ -1566,32 +1542,20 @@
   // int -> QUANT16_SYMM map
   {},
   // int -> FLOAT16 map
-<<<<<<< HEAD
   {{0, {1.0f, 2.0f, 3.0f, 4.0f}}},
-=======
-  {},
-  // int -> BOOL8 map
-  {},
->>>>>>> c72600bd
-},
-//Output(s)
-{ // See tools/test_generator/include/TestHarness.h:MixedTyped
-  // int -> FLOAT32 map
-  {},
-  // int -> INT32 map
-  {},
-  // int -> QUANT8_ASYMM map
-  {},
-  // int -> QUANT16_SYMM map
-  {},
-  // int -> FLOAT16 map
-<<<<<<< HEAD
+},
+//Output(s)
+{ // See tools/test_generator/include/TestHarness.h:MixedTyped
+  // int -> FLOAT32 map
+  {},
+  // int -> INT32 map
+  {},
+  // int -> QUANT8_ASYMM map
+  {},
+  // int -> QUANT16_SYMM map
+  {},
+  // int -> FLOAT16 map
   {{0, {-0.5f, 1.5f, 5.5f, 4.5f, 8.5f, 5.5f, 7.5f, 23.5f, 16.5f, 20.5f, 14.5f, 22.5f, 60.5f, 40.5f, 52.5f, 19.5f, 25.5f, 59.5f, 34.5f, 42.5f, 37.5f, 43.5f, 101.5f, 58.5f, 66.5f, 0.0f, 2.0f, 8.0f, 6.0f, 10.0f, 6.0f, 8.0f, 26.0f, 18.0f, 22.0f, 18.0f, 26.0f, 70.0f, 46.0f, 58.0f, 22.0f, 28.0f, 66.0f, 38.0f, 46.0f, 40.0f, 46.0f, 108.0f, 62.0f, 70.0f}}},
-=======
-  {},
-  // int -> BOOL8 map
-  {},
->>>>>>> c72600bd
 }
 },
 }, // End of an example
@@ -1615,32 +1579,20 @@
   // int -> QUANT16_SYMM map
   {},
   // int -> FLOAT16 map
-<<<<<<< HEAD
   {{0, {1.0f, 2.0f, 3.0f, 4.0f}}, {1, {1.0f, 3.0f, 5.0f, 7.0f, 9.0f, 11.0f, 13.0f, 15.0f, 17.0f, 2.0f, 4.0f, 6.0f, 8.0f, 10.0f, 12.0f, 14.0f, 16.0f, 18.0f}}, {2, {-1.5f, -2.0f}}},
-=======
-  {},
-  // int -> BOOL8 map
-  {},
->>>>>>> c72600bd
-},
-//Output(s)
-{ // See tools/test_generator/include/TestHarness.h:MixedTyped
-  // int -> FLOAT32 map
-  {},
-  // int -> INT32 map
-  {},
-  // int -> QUANT8_ASYMM map
-  {},
-  // int -> QUANT16_SYMM map
-  {},
-  // int -> FLOAT16 map
-<<<<<<< HEAD
+},
+//Output(s)
+{ // See tools/test_generator/include/TestHarness.h:MixedTyped
+  // int -> FLOAT32 map
+  {},
+  // int -> INT32 map
+  {},
+  // int -> QUANT8_ASYMM map
+  {},
+  // int -> QUANT16_SYMM map
+  {},
+  // int -> FLOAT16 map
   {{0, {-0.5f, 1.5f, 5.5f, 4.5f, 8.5f, 5.5f, 7.5f, 23.5f, 16.5f, 20.5f, 14.5f, 22.5f, 60.5f, 40.5f, 52.5f, 19.5f, 25.5f, 59.5f, 34.5f, 42.5f, 37.5f, 43.5f, 101.5f, 58.5f, 66.5f, 0.0f, 2.0f, 8.0f, 6.0f, 10.0f, 6.0f, 8.0f, 26.0f, 18.0f, 22.0f, 18.0f, 26.0f, 70.0f, 46.0f, 58.0f, 22.0f, 28.0f, 66.0f, 38.0f, 46.0f, 40.0f, 46.0f, 108.0f, 62.0f, 70.0f}}},
-=======
-  {},
-  // int -> BOOL8 map
-  {},
->>>>>>> c72600bd
 }
 },
 }, // End of an example
@@ -1910,32 +1862,20 @@
   // int -> QUANT16_SYMM map
   {},
   // int -> FLOAT16 map
-<<<<<<< HEAD
   {{0, {1.0f, 2.0f, 3.0f, 4.0f}}},
-=======
-  {},
-  // int -> BOOL8 map
-  {},
->>>>>>> c72600bd
-},
-//Output(s)
-{ // See tools/test_generator/include/TestHarness.h:MixedTyped
-  // int -> FLOAT32 map
-  {},
-  // int -> INT32 map
-  {},
-  // int -> QUANT8_ASYMM map
-  {},
-  // int -> QUANT16_SYMM map
-  {},
-  // int -> FLOAT16 map
-<<<<<<< HEAD
+},
+//Output(s)
+{ // See tools/test_generator/include/TestHarness.h:MixedTyped
+  // int -> FLOAT32 map
+  {},
+  // int -> INT32 map
+  {},
+  // int -> QUANT8_ASYMM map
+  {},
+  // int -> QUANT16_SYMM map
+  {},
+  // int -> FLOAT16 map
   {{0, {0.0f, 1.5f, 5.5f, 4.5f, 8.5f, 5.5f, 7.5f, 23.5f, 16.5f, 20.5f, 14.5f, 22.5f, 60.5f, 40.5f, 52.5f, 19.5f, 25.5f, 59.5f, 34.5f, 42.5f, 37.5f, 43.5f, 101.5f, 58.5f, 66.5f, 0.0f, 2.0f, 8.0f, 6.0f, 10.0f, 6.0f, 8.0f, 26.0f, 18.0f, 22.0f, 18.0f, 26.0f, 70.0f, 46.0f, 58.0f, 22.0f, 28.0f, 66.0f, 38.0f, 46.0f, 40.0f, 46.0f, 108.0f, 62.0f, 70.0f}}},
-=======
-  {},
-  // int -> BOOL8 map
-  {},
->>>>>>> c72600bd
 }
 },
 }, // End of an example
@@ -1959,32 +1899,20 @@
   // int -> QUANT16_SYMM map
   {},
   // int -> FLOAT16 map
-<<<<<<< HEAD
   {{0, {1.0f, 2.0f, 3.0f, 4.0f}}, {1, {1.0f, 3.0f, 5.0f, 7.0f, 9.0f, 11.0f, 13.0f, 15.0f, 17.0f, 2.0f, 4.0f, 6.0f, 8.0f, 10.0f, 12.0f, 14.0f, 16.0f, 18.0f}}, {2, {-1.5f, -2.0f}}},
-=======
-  {},
-  // int -> BOOL8 map
-  {},
->>>>>>> c72600bd
-},
-//Output(s)
-{ // See tools/test_generator/include/TestHarness.h:MixedTyped
-  // int -> FLOAT32 map
-  {},
-  // int -> INT32 map
-  {},
-  // int -> QUANT8_ASYMM map
-  {},
-  // int -> QUANT16_SYMM map
-  {},
-  // int -> FLOAT16 map
-<<<<<<< HEAD
+},
+//Output(s)
+{ // See tools/test_generator/include/TestHarness.h:MixedTyped
+  // int -> FLOAT32 map
+  {},
+  // int -> INT32 map
+  {},
+  // int -> QUANT8_ASYMM map
+  {},
+  // int -> QUANT16_SYMM map
+  {},
+  // int -> FLOAT16 map
   {{0, {0.0f, 1.5f, 5.5f, 4.5f, 8.5f, 5.5f, 7.5f, 23.5f, 16.5f, 20.5f, 14.5f, 22.5f, 60.5f, 40.5f, 52.5f, 19.5f, 25.5f, 59.5f, 34.5f, 42.5f, 37.5f, 43.5f, 101.5f, 58.5f, 66.5f, 0.0f, 2.0f, 8.0f, 6.0f, 10.0f, 6.0f, 8.0f, 26.0f, 18.0f, 22.0f, 18.0f, 26.0f, 70.0f, 46.0f, 58.0f, 22.0f, 28.0f, 66.0f, 38.0f, 46.0f, 40.0f, 46.0f, 108.0f, 62.0f, 70.0f}}},
-=======
-  {},
-  // int -> BOOL8 map
-  {},
->>>>>>> c72600bd
 }
 },
 }, // End of an example
@@ -2254,32 +2182,20 @@
   // int -> QUANT16_SYMM map
   {},
   // int -> FLOAT16 map
-<<<<<<< HEAD
   {{0, {1.0f, 2.0f, 3.0f, 4.0f}}},
-=======
-  {},
-  // int -> BOOL8 map
-  {},
->>>>>>> c72600bd
-},
-//Output(s)
-{ // See tools/test_generator/include/TestHarness.h:MixedTyped
-  // int -> FLOAT32 map
-  {},
-  // int -> INT32 map
-  {},
-  // int -> QUANT8_ASYMM map
-  {},
-  // int -> QUANT16_SYMM map
-  {},
-  // int -> FLOAT16 map
-<<<<<<< HEAD
+},
+//Output(s)
+{ // See tools/test_generator/include/TestHarness.h:MixedTyped
+  // int -> FLOAT32 map
+  {},
+  // int -> INT32 map
+  {},
+  // int -> QUANT8_ASYMM map
+  {},
+  // int -> QUANT16_SYMM map
+  {},
+  // int -> FLOAT16 map
   {{0, {-0.5f, 1.0f, 1.0f, 1.0f, 1.0f, 1.0f, 1.0f, 1.0f, 1.0f, 1.0f, 1.0f, 1.0f, 1.0f, 1.0f, 1.0f, 1.0f, 1.0f, 1.0f, 1.0f, 1.0f, 1.0f, 1.0f, 1.0f, 1.0f, 1.0f, 0.0f, 1.0f, 1.0f, 1.0f, 1.0f, 1.0f, 1.0f, 1.0f, 1.0f, 1.0f, 1.0f, 1.0f, 1.0f, 1.0f, 1.0f, 1.0f, 1.0f, 1.0f, 1.0f, 1.0f, 1.0f, 1.0f, 1.0f, 1.0f, 1.0f}}},
-=======
-  {},
-  // int -> BOOL8 map
-  {},
->>>>>>> c72600bd
 }
 },
 }, // End of an example
@@ -2303,32 +2219,20 @@
   // int -> QUANT16_SYMM map
   {},
   // int -> FLOAT16 map
-<<<<<<< HEAD
   {{0, {1.0f, 2.0f, 3.0f, 4.0f}}, {1, {1.0f, 3.0f, 5.0f, 7.0f, 9.0f, 11.0f, 13.0f, 15.0f, 17.0f, 2.0f, 4.0f, 6.0f, 8.0f, 10.0f, 12.0f, 14.0f, 16.0f, 18.0f}}, {2, {-1.5f, -2.0f}}},
-=======
-  {},
-  // int -> BOOL8 map
-  {},
->>>>>>> c72600bd
-},
-//Output(s)
-{ // See tools/test_generator/include/TestHarness.h:MixedTyped
-  // int -> FLOAT32 map
-  {},
-  // int -> INT32 map
-  {},
-  // int -> QUANT8_ASYMM map
-  {},
-  // int -> QUANT16_SYMM map
-  {},
-  // int -> FLOAT16 map
-<<<<<<< HEAD
+},
+//Output(s)
+{ // See tools/test_generator/include/TestHarness.h:MixedTyped
+  // int -> FLOAT32 map
+  {},
+  // int -> INT32 map
+  {},
+  // int -> QUANT8_ASYMM map
+  {},
+  // int -> QUANT16_SYMM map
+  {},
+  // int -> FLOAT16 map
   {{0, {-0.5f, 1.0f, 1.0f, 1.0f, 1.0f, 1.0f, 1.0f, 1.0f, 1.0f, 1.0f, 1.0f, 1.0f, 1.0f, 1.0f, 1.0f, 1.0f, 1.0f, 1.0f, 1.0f, 1.0f, 1.0f, 1.0f, 1.0f, 1.0f, 1.0f, 0.0f, 1.0f, 1.0f, 1.0f, 1.0f, 1.0f, 1.0f, 1.0f, 1.0f, 1.0f, 1.0f, 1.0f, 1.0f, 1.0f, 1.0f, 1.0f, 1.0f, 1.0f, 1.0f, 1.0f, 1.0f, 1.0f, 1.0f, 1.0f, 1.0f}}},
-=======
-  {},
-  // int -> BOOL8 map
-  {},
->>>>>>> c72600bd
 }
 },
 }, // End of an example
@@ -2435,6 +2339,8 @@
   {},
   // int -> FLOAT16 map
   {},
+  // int -> BOOL8 map
+  {},
 },
 //Output(s)
 { // See tools/test_generator/include/TestHarness.h:MixedTyped
@@ -2447,6 +2353,8 @@
   // int -> QUANT16_SYMM map
   {},
   // int -> FLOAT16 map
+  {},
+  // int -> BOOL8 map
   {},
 }
 },
@@ -2472,6 +2380,8 @@
   {},
   // int -> FLOAT16 map
   {},
+  // int -> BOOL8 map
+  {},
 },
 //Output(s)
 { // See tools/test_generator/include/TestHarness.h:MixedTyped
@@ -2484,6 +2394,8 @@
   // int -> QUANT16_SYMM map
   {},
   // int -> FLOAT16 map
+  {},
+  // int -> BOOL8 map
   {},
 }
 },
@@ -2509,6 +2421,8 @@
   {},
   // int -> FLOAT16 map
   {},
+  // int -> BOOL8 map
+  {},
 },
 //Output(s)
 { // See tools/test_generator/include/TestHarness.h:MixedTyped
@@ -2521,6 +2435,8 @@
   // int -> QUANT16_SYMM map
   {},
   // int -> FLOAT16 map
+  {},
+  // int -> BOOL8 map
   {},
 }
 },
@@ -2546,6 +2462,8 @@
   {},
   // int -> FLOAT16 map
   {},
+  // int -> BOOL8 map
+  {},
 },
 //Output(s)
 { // See tools/test_generator/include/TestHarness.h:MixedTyped
@@ -2558,6 +2476,8 @@
   // int -> QUANT16_SYMM map
   {},
   // int -> FLOAT16 map
+  {},
+  // int -> BOOL8 map
   {},
 }
 },
@@ -2657,6 +2577,8 @@
   {},
   // int -> FLOAT16 map
   {},
+  // int -> BOOL8 map
+  {},
 },
 //Output(s)
 { // See tools/test_generator/include/TestHarness.h:MixedTyped
@@ -2669,6 +2591,8 @@
   // int -> QUANT16_SYMM map
   {},
   // int -> FLOAT16 map
+  {},
+  // int -> BOOL8 map
   {},
 }
 },
@@ -2694,6 +2618,8 @@
   {},
   // int -> FLOAT16 map
   {},
+  // int -> BOOL8 map
+  {},
 },
 //Output(s)
 { // See tools/test_generator/include/TestHarness.h:MixedTyped
@@ -2706,6 +2632,8 @@
   // int -> QUANT16_SYMM map
   {},
   // int -> FLOAT16 map
+  {},
+  // int -> BOOL8 map
   {},
 }
 },
@@ -2731,6 +2659,8 @@
   {},
   // int -> FLOAT16 map
   {},
+  // int -> BOOL8 map
+  {},
 },
 //Output(s)
 { // See tools/test_generator/include/TestHarness.h:MixedTyped
@@ -2743,6 +2673,8 @@
   // int -> QUANT16_SYMM map
   {},
   // int -> FLOAT16 map
+  {},
+  // int -> BOOL8 map
   {},
 }
 },
@@ -2768,6 +2700,8 @@
   {},
   // int -> FLOAT16 map
   {},
+  // int -> BOOL8 map
+  {},
 },
 //Output(s)
 { // See tools/test_generator/include/TestHarness.h:MixedTyped
@@ -2780,6 +2714,8 @@
   // int -> QUANT16_SYMM map
   {},
   // int -> FLOAT16 map
+  {},
+  // int -> BOOL8 map
   {},
 }
 },
@@ -2805,6 +2741,8 @@
   {},
   // int -> FLOAT16 map
   {},
+  // int -> BOOL8 map
+  {},
 },
 //Output(s)
 { // See tools/test_generator/include/TestHarness.h:MixedTyped
@@ -2817,6 +2755,8 @@
   // int -> QUANT16_SYMM map
   {},
   // int -> FLOAT16 map
+  {},
+  // int -> BOOL8 map
   {},
 }
 },
@@ -2842,6 +2782,8 @@
   {},
   // int -> FLOAT16 map
   {},
+  // int -> BOOL8 map
+  {},
 },
 //Output(s)
 { // See tools/test_generator/include/TestHarness.h:MixedTyped
@@ -2854,6 +2796,8 @@
   // int -> QUANT16_SYMM map
   {},
   // int -> FLOAT16 map
+  {},
+  // int -> BOOL8 map
   {},
 }
 },
@@ -2953,6 +2897,8 @@
   {},
   // int -> FLOAT16 map
   {},
+  // int -> BOOL8 map
+  {},
 },
 //Output(s)
 { // See tools/test_generator/include/TestHarness.h:MixedTyped
@@ -2965,6 +2911,8 @@
   // int -> QUANT16_SYMM map
   {},
   // int -> FLOAT16 map
+  {},
+  // int -> BOOL8 map
   {},
 }
 },
@@ -2990,6 +2938,8 @@
   {},
   // int -> FLOAT16 map
   {},
+  // int -> BOOL8 map
+  {},
 },
 //Output(s)
 { // See tools/test_generator/include/TestHarness.h:MixedTyped
@@ -3002,6 +2952,8 @@
   // int -> QUANT16_SYMM map
   {},
   // int -> FLOAT16 map
+  {},
+  // int -> BOOL8 map
   {},
 }
 },
@@ -3027,6 +2979,8 @@
   {},
   // int -> FLOAT16 map
   {},
+  // int -> BOOL8 map
+  {},
 },
 //Output(s)
 { // See tools/test_generator/include/TestHarness.h:MixedTyped
@@ -3039,6 +2993,8 @@
   // int -> QUANT16_SYMM map
   {},
   // int -> FLOAT16 map
+  {},
+  // int -> BOOL8 map
   {},
 }
 },
@@ -3064,6 +3020,8 @@
   {},
   // int -> FLOAT16 map
   {},
+  // int -> BOOL8 map
+  {},
 },
 //Output(s)
 { // See tools/test_generator/include/TestHarness.h:MixedTyped
@@ -3076,6 +3034,8 @@
   // int -> QUANT16_SYMM map
   {},
   // int -> FLOAT16 map
+  {},
+  // int -> BOOL8 map
   {},
 }
 },
@@ -3101,6 +3061,8 @@
   {},
   // int -> FLOAT16 map
   {},
+  // int -> BOOL8 map
+  {},
 },
 //Output(s)
 { // See tools/test_generator/include/TestHarness.h:MixedTyped
@@ -3113,6 +3075,8 @@
   // int -> QUANT16_SYMM map
   {},
   // int -> FLOAT16 map
+  {},
+  // int -> BOOL8 map
   {},
 }
 },
@@ -3138,6 +3102,8 @@
   {},
   // int -> FLOAT16 map
   {},
+  // int -> BOOL8 map
+  {},
 },
 //Output(s)
 { // See tools/test_generator/include/TestHarness.h:MixedTyped
@@ -3150,6 +3116,8 @@
   // int -> QUANT16_SYMM map
   {},
   // int -> FLOAT16 map
+  {},
+  // int -> BOOL8 map
   {},
 }
 },
@@ -3174,32 +3142,20 @@
   // int -> QUANT16_SYMM map
   {},
   // int -> FLOAT16 map
-<<<<<<< HEAD
   {{0, {300.0f, 500.0f}}},
-=======
-  {},
-  // int -> BOOL8 map
-  {},
->>>>>>> c72600bd
-},
-//Output(s)
-{ // See tools/test_generator/include/TestHarness.h:MixedTyped
-  // int -> FLOAT32 map
-  {},
-  // int -> INT32 map
-  {},
-  // int -> QUANT8_ASYMM map
-  {},
-  // int -> QUANT16_SYMM map
-  {},
-  // int -> FLOAT16 map
-<<<<<<< HEAD
+},
+//Output(s)
+{ // See tools/test_generator/include/TestHarness.h:MixedTyped
+  // int -> FLOAT32 map
+  {},
+  // int -> INT32 map
+  {},
+  // int -> QUANT8_ASYMM map
+  {},
+  // int -> QUANT16_SYMM map
+  {},
+  // int -> FLOAT16 map
   {{0, {500.0f, 800.0f, 3500.0f, 1500.0f, 1400.0f, 500.0f, 3500.0f, 3000.0f, 0.0f, 200.0f, 500.0f, 0.0f}}},
-=======
-  {},
-  // int -> BOOL8 map
-  {},
->>>>>>> c72600bd
 }
 },
 }, // End of an example
@@ -3223,32 +3179,20 @@
   // int -> QUANT16_SYMM map
   {},
   // int -> FLOAT16 map
-<<<<<<< HEAD
   {{0, {300.0f, 500.0f}}, {1, {9.0f, 5.0f, 6.0f, 9.0f, 8.0f, 5.0f, 3.0f, 1.0f, 4.0f}}, {2, {-1000.0f}}},
-=======
-  {},
-  // int -> BOOL8 map
-  {},
->>>>>>> c72600bd
-},
-//Output(s)
-{ // See tools/test_generator/include/TestHarness.h:MixedTyped
-  // int -> FLOAT32 map
-  {},
-  // int -> INT32 map
-  {},
-  // int -> QUANT8_ASYMM map
-  {},
-  // int -> QUANT16_SYMM map
-  {},
-  // int -> FLOAT16 map
-<<<<<<< HEAD
+},
+//Output(s)
+{ // See tools/test_generator/include/TestHarness.h:MixedTyped
+  // int -> FLOAT32 map
+  {},
+  // int -> INT32 map
+  {},
+  // int -> QUANT8_ASYMM map
+  {},
+  // int -> QUANT16_SYMM map
+  {},
+  // int -> FLOAT16 map
   {{0, {500.0f, 800.0f, 3500.0f, 1500.0f, 1400.0f, 500.0f, 3500.0f, 3000.0f, 0.0f, 200.0f, 500.0f, 0.0f}}},
-=======
-  {},
-  // int -> BOOL8 map
-  {},
->>>>>>> c72600bd
 }
 },
 }, // End of an example
@@ -3518,32 +3462,20 @@
   // int -> QUANT16_SYMM map
   {},
   // int -> FLOAT16 map
-<<<<<<< HEAD
   {{0, {1.0f, 2.0f, 3.0f, 4.0f, 5.0f, 6.0f, 7.0f, 8.0f, 9.0f, 10.0f, 11.0f, 12.0f, 13.0f, 14.0f, 15.0f, 16.0f, 17.0f, 18.0f, 19.0f, 20.0f, 21.0f, 22.0f, 23.0f, 24.0f, 25.0f, 26.0f, 27.0f, 28.0f, 29.0f, 30.0f, 31.0f, 32.0f}}},
-=======
-  {},
-  // int -> BOOL8 map
-  {},
->>>>>>> c72600bd
-},
-//Output(s)
-{ // See tools/test_generator/include/TestHarness.h:MixedTyped
-  // int -> FLOAT32 map
-  {},
-  // int -> INT32 map
-  {},
-  // int -> QUANT8_ASYMM map
-  {},
-  // int -> QUANT16_SYMM map
-  {},
-  // int -> FLOAT16 map
-<<<<<<< HEAD
+},
+//Output(s)
+{ // See tools/test_generator/include/TestHarness.h:MixedTyped
+  // int -> FLOAT32 map
+  {},
+  // int -> INT32 map
+  {},
+  // int -> QUANT8_ASYMM map
+  {},
+  // int -> QUANT16_SYMM map
+  {},
+  // int -> FLOAT16 map
   {{0, {184.0f, 412.0f, 568.0f, 528.0f, 678.0f, 1347.0f, 1689.0f, 1434.0f, 1494.0f, 2715.0f, 3057.0f, 2442.0f, 1968.0f, 3352.0f, 3652.0f, 2760.0f}}},
-=======
-  {},
-  // int -> BOOL8 map
-  {},
->>>>>>> c72600bd
 }
 },
 }, // End of an example
@@ -3567,32 +3499,20 @@
   // int -> QUANT16_SYMM map
   {},
   // int -> FLOAT16 map
-<<<<<<< HEAD
   {{0, {1.0f, 2.0f, 3.0f, 4.0f, 5.0f, 6.0f, 7.0f, 8.0f, 9.0f, 10.0f, 11.0f, 12.0f, 13.0f, 14.0f, 15.0f, 16.0f, 17.0f, 18.0f, 19.0f, 20.0f, 21.0f, 22.0f, 23.0f, 24.0f, 25.0f, 26.0f, 27.0f, 28.0f, 29.0f, 30.0f, 31.0f, 32.0f}}, {1, {1.0f, 2.0f, 3.0f, 4.0f, 5.0f, 6.0f, 7.0f, 8.0f, 9.0f, 10.0f, 11.0f, 12.0f, 13.0f, 14.0f, 15.0f, 16.0f, 17.0f, 18.0f}}, {2, {0.0f}}},
-=======
-  {},
-  // int -> BOOL8 map
-  {},
->>>>>>> c72600bd
-},
-//Output(s)
-{ // See tools/test_generator/include/TestHarness.h:MixedTyped
-  // int -> FLOAT32 map
-  {},
-  // int -> INT32 map
-  {},
-  // int -> QUANT8_ASYMM map
-  {},
-  // int -> QUANT16_SYMM map
-  {},
-  // int -> FLOAT16 map
-<<<<<<< HEAD
+},
+//Output(s)
+{ // See tools/test_generator/include/TestHarness.h:MixedTyped
+  // int -> FLOAT32 map
+  {},
+  // int -> INT32 map
+  {},
+  // int -> QUANT8_ASYMM map
+  {},
+  // int -> QUANT16_SYMM map
+  {},
+  // int -> FLOAT16 map
   {{0, {184.0f, 412.0f, 568.0f, 528.0f, 678.0f, 1347.0f, 1689.0f, 1434.0f, 1494.0f, 2715.0f, 3057.0f, 2442.0f, 1968.0f, 3352.0f, 3652.0f, 2760.0f}}},
-=======
-  {},
-  // int -> BOOL8 map
-  {},
->>>>>>> c72600bd
 }
 },
 }, // End of an example
@@ -3862,32 +3782,20 @@
   // int -> QUANT16_SYMM map
   {},
   // int -> FLOAT16 map
-<<<<<<< HEAD
   {{0, {1.0f, 3.0f, 5.0f, 7.0f, 9.0f, 11.0f, 13.0f, 15.0f, 17.0f, 19.0f, 21.0f, 23.0f, 25.0f, 27.0f, 29.0f, 31.0f, 2.0f, 4.0f, 6.0f, 8.0f, 10.0f, 12.0f, 14.0f, 16.0f, 18.0f, 20.0f, 22.0f, 24.0f, 26.0f, 28.0f, 30.0f, 32.0f}}},
-=======
-  {},
-  // int -> BOOL8 map
-  {},
->>>>>>> c72600bd
-},
-//Output(s)
-{ // See tools/test_generator/include/TestHarness.h:MixedTyped
-  // int -> FLOAT32 map
-  {},
-  // int -> INT32 map
-  {},
-  // int -> QUANT8_ASYMM map
-  {},
-  // int -> QUANT16_SYMM map
-  {},
-  // int -> FLOAT16 map
-<<<<<<< HEAD
+},
+//Output(s)
+{ // See tools/test_generator/include/TestHarness.h:MixedTyped
+  // int -> FLOAT32 map
+  {},
+  // int -> INT32 map
+  {},
+  // int -> QUANT8_ASYMM map
+  {},
+  // int -> QUANT16_SYMM map
+  {},
+  // int -> FLOAT16 map
   {{0, {184.0f, 412.0f, 568.0f, 528.0f, 678.0f, 1347.0f, 1689.0f, 1434.0f, 1494.0f, 2715.0f, 3057.0f, 2442.0f, 1968.0f, 3352.0f, 3652.0f, 2760.0f}}},
-=======
-  {},
-  // int -> BOOL8 map
-  {},
->>>>>>> c72600bd
 }
 },
 }, // End of an example
@@ -3911,32 +3819,20 @@
   // int -> QUANT16_SYMM map
   {},
   // int -> FLOAT16 map
-<<<<<<< HEAD
   {{0, {1.0f, 3.0f, 5.0f, 7.0f, 9.0f, 11.0f, 13.0f, 15.0f, 17.0f, 19.0f, 21.0f, 23.0f, 25.0f, 27.0f, 29.0f, 31.0f, 2.0f, 4.0f, 6.0f, 8.0f, 10.0f, 12.0f, 14.0f, 16.0f, 18.0f, 20.0f, 22.0f, 24.0f, 26.0f, 28.0f, 30.0f, 32.0f}}, {1, {1.0f, 2.0f, 3.0f, 4.0f, 5.0f, 6.0f, 7.0f, 8.0f, 9.0f, 10.0f, 11.0f, 12.0f, 13.0f, 14.0f, 15.0f, 16.0f, 17.0f, 18.0f}}, {2, {0.0f}}},
-=======
-  {},
-  // int -> BOOL8 map
-  {},
->>>>>>> c72600bd
-},
-//Output(s)
-{ // See tools/test_generator/include/TestHarness.h:MixedTyped
-  // int -> FLOAT32 map
-  {},
-  // int -> INT32 map
-  {},
-  // int -> QUANT8_ASYMM map
-  {},
-  // int -> QUANT16_SYMM map
-  {},
-  // int -> FLOAT16 map
-<<<<<<< HEAD
+},
+//Output(s)
+{ // See tools/test_generator/include/TestHarness.h:MixedTyped
+  // int -> FLOAT32 map
+  {},
+  // int -> INT32 map
+  {},
+  // int -> QUANT8_ASYMM map
+  {},
+  // int -> QUANT16_SYMM map
+  {},
+  // int -> FLOAT16 map
   {{0, {184.0f, 412.0f, 568.0f, 528.0f, 678.0f, 1347.0f, 1689.0f, 1434.0f, 1494.0f, 2715.0f, 3057.0f, 2442.0f, 1968.0f, 3352.0f, 3652.0f, 2760.0f}}},
-=======
-  {},
-  // int -> BOOL8 map
-  {},
->>>>>>> c72600bd
 }
 },
 }, // End of an example
@@ -4206,32 +4102,20 @@
   // int -> QUANT16_SYMM map
   {},
   // int -> FLOAT16 map
-<<<<<<< HEAD
   {{0, {1.0f, 2.0f, 3.0f, 4.0f, 5.0f, 6.0f, 7.0f, 8.0f, 9.0f, 10.0f, 11.0f, 12.0f, 13.0f, 14.0f, 15.0f, 16.0f, 17.0f, 18.0f, 19.0f, 20.0f, 21.0f, 22.0f, 23.0f, 24.0f, 25.0f, 26.0f, 27.0f, 28.0f, 29.0f, 30.0f, 31.0f, 32.0f}}},
-=======
-  {},
-  // int -> BOOL8 map
-  {},
->>>>>>> c72600bd
-},
-//Output(s)
-{ // See tools/test_generator/include/TestHarness.h:MixedTyped
-  // int -> FLOAT32 map
-  {},
-  // int -> INT32 map
-  {},
-  // int -> QUANT8_ASYMM map
-  {},
-  // int -> QUANT16_SYMM map
-  {},
-  // int -> FLOAT16 map
-<<<<<<< HEAD
+},
+//Output(s)
+{ // See tools/test_generator/include/TestHarness.h:MixedTyped
+  // int -> FLOAT32 map
+  {},
+  // int -> INT32 map
+  {},
+  // int -> QUANT8_ASYMM map
+  {},
+  // int -> QUANT16_SYMM map
+  {},
+  // int -> FLOAT16 map
   {{0, {5.0f, 22.0f, 59.0f, 101.0f, 114.0f, 83.0f, 52.0f, 184.0f, 412.0f, 568.0f, 528.0f, 344.0f, 237.0f, 678.0f, 1347.0f, 1689.0f, 1434.0f, 879.0f, 597.0f, 1494.0f, 2715.0f, 3057.0f, 2442.0f, 1431.0f, 856.0f, 1968.0f, 3352.0f, 3652.0f, 2760.0f, 1548.0f, 689.0f, 1534.0f, 2543.0f, 2729.0f, 2010.0f, 1103.0f}}},
-=======
-  {},
-  // int -> BOOL8 map
-  {},
->>>>>>> c72600bd
 }
 },
 }, // End of an example
@@ -4255,32 +4139,20 @@
   // int -> QUANT16_SYMM map
   {},
   // int -> FLOAT16 map
-<<<<<<< HEAD
   {{0, {1.0f, 2.0f, 3.0f, 4.0f, 5.0f, 6.0f, 7.0f, 8.0f, 9.0f, 10.0f, 11.0f, 12.0f, 13.0f, 14.0f, 15.0f, 16.0f, 17.0f, 18.0f, 19.0f, 20.0f, 21.0f, 22.0f, 23.0f, 24.0f, 25.0f, 26.0f, 27.0f, 28.0f, 29.0f, 30.0f, 31.0f, 32.0f}}, {1, {1.0f, 2.0f, 3.0f, 4.0f, 5.0f, 6.0f, 7.0f, 8.0f, 9.0f, 10.0f, 11.0f, 12.0f, 13.0f, 14.0f, 15.0f, 16.0f, 17.0f, 18.0f}}, {2, {0.0f}}},
-=======
-  {},
-  // int -> BOOL8 map
-  {},
->>>>>>> c72600bd
-},
-//Output(s)
-{ // See tools/test_generator/include/TestHarness.h:MixedTyped
-  // int -> FLOAT32 map
-  {},
-  // int -> INT32 map
-  {},
-  // int -> QUANT8_ASYMM map
-  {},
-  // int -> QUANT16_SYMM map
-  {},
-  // int -> FLOAT16 map
-<<<<<<< HEAD
+},
+//Output(s)
+{ // See tools/test_generator/include/TestHarness.h:MixedTyped
+  // int -> FLOAT32 map
+  {},
+  // int -> INT32 map
+  {},
+  // int -> QUANT8_ASYMM map
+  {},
+  // int -> QUANT16_SYMM map
+  {},
+  // int -> FLOAT16 map
   {{0, {5.0f, 22.0f, 59.0f, 101.0f, 114.0f, 83.0f, 52.0f, 184.0f, 412.0f, 568.0f, 528.0f, 344.0f, 237.0f, 678.0f, 1347.0f, 1689.0f, 1434.0f, 879.0f, 597.0f, 1494.0f, 2715.0f, 3057.0f, 2442.0f, 1431.0f, 856.0f, 1968.0f, 3352.0f, 3652.0f, 2760.0f, 1548.0f, 689.0f, 1534.0f, 2543.0f, 2729.0f, 2010.0f, 1103.0f}}},
-=======
-  {},
-  // int -> BOOL8 map
-  {},
->>>>>>> c72600bd
 }
 },
 }, // End of an example
